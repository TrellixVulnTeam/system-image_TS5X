--- conflicted
+++ resolved
@@ -1,10 +1,6 @@
 system-image (2.4-0ubuntu1) UNRELEASED; urgency=medium
 
   * New upstream release.
-<<<<<<< HEAD
-
- -- Barry Warsaw <barry@ubuntu.com>  Tue, 16 Sep 2014 16:53:06 -0400
-=======
     - LP: #1353178 - The channel.ini file can override the device name by
       setting `[service]device`.
     - LP: #1324241 - Add optional instrumentation to collect code coverage
@@ -27,8 +23,7 @@
     - Remove unnecessary override_dh_auto_clean rule.
   * d/system-image-common.post{inst,rm}: `set -e` to make lintian happy.
 
- -- Barry Warsaw <barry@ubuntu.com>  Tue, 09 Sep 2014 11:05:09 -0400
->>>>>>> eda4257b
+ -- Barry Warsaw <barry@ubuntu.com>  Tue, 16 Sep 2014 16:53:06 -0400
 
 system-image (2.3.2-0ubuntu2) utopic; urgency=medium
 
