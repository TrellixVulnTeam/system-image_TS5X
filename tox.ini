--- conflicted
+++ resolved
@@ -2,21 +2,20 @@
 envlist = {py34,coverage}-{udm,curl}
 recreate = True
 
-<<<<<<< HEAD
 [coverage]
 rcfile = {toxinidir}/coverage.ini
 rc = --rcfile={[coverage]rcfile}
 dir = --directory={envname}
-=======
+
 [testenv]
 commands = python -m nose2 -v
 sitepackages = True
 usedevelop=True
 setenv =
     SYSTEMIMAGE_REACTOR_TIMEOUT=60
->>>>>>> 53f37bf7
 
-[testenv]
+[testenv:coverage]
+basepython = python3
 commands =
     py34: python -m nose2 -v
     coverage:
