# Copyright (C) 2013-2015 Canonical Ltd.
# Author: Barry Warsaw <barry@ubuntu.com>

# This program is free software: you can redistribute it and/or modify
# it under the terms of the GNU General Public License as published by
# the Free Software Foundation; version 3 of the License.
#
# This program is distributed in the hope that it will be useful,
# but WITHOUT ANY WARRANTY; without even the implied warranty of
# MERCHANTABILITY or FITNESS FOR A PARTICULAR PURPOSE.  See the
# GNU General Public License for more details.
#
# You should have received a copy of the GNU General Public License
# along with this program.  If not, see <http://www.gnu.org/licenses/>.

"""Upgrade policy decisions.

Choose which upgrade path to use based on the available candidates.
"""

__all__ = [
    'Scorer',
    'WeightedScorer',
    ]


import logging

from itertools import count
from systemimage.helpers import MiB, phased_percentage


log = logging.getLogger('systemimage')
COLON = ':'


class Scorer:
    """Abstract base class providing an API for candidate selection."""

    def choose(self, candidates, channel):
        """Choose the candidate upgrade paths.

        Lowest score wins.

        :param candidates: A list of lists of image records needed to upgrade
            the device from the current version to the latest version, sorted
            in order from oldest verson to newest.
        :type candidates: list of lists
        :param channel: The channel being upgraded to.  This is used in the
            phased update calculate.
        :type channel: str
        :return: The chosen path.
        :rtype: list
        """
        if len(candidates) == 0:
            log.debug('No candidates, so no winner')
            return []
        # We want to zip together the score for each candidate path, plus the
        # candidate path, so that when we sort the sequence, we'll always get
        # the lowest scoring upgrade path first.  The problem is that when two
        # paths have the same score, sorted()'s comparison will find the first
        # element of the tuple is the same and fall back to the second item.
        # If that item is a list of Image objects, then it will try to compare
        # Image objects, which are not comparable.
        #
        # We solve this by zipping in a second element which is guaranteed to
        # be a monotomically increasing integer.  Thus if two paths score the
        # same, we'll just end up picking the first one we saw, and comparison
        # will never fall back to the list of Images.
        #
        # Be sure that after all is said and done we return the list of Images
        # though!
        scores = sorted(zip(self.score(candidates), count(), candidates))
        # Calculate the phase percentage for the device.  Use the highest
        # available build number as input into the random seed.
        max_target_number = -1
        for score, i, path in scores:
            # The last image will be the target image.
            assert len(path) > 0, 'Empty upgrade candidate path?'
            max_target_number = max(max_target_number, path[-1].version)
        assert max_target_number != -1, 'No max target version?'
        device_percentage = phased_percentage(channel, max_target_number)
        log.debug('Device phased percentage: {}%'.format(device_percentage))
        log.debug('{} path scores:'.format(self.__class__.__name__))
        # Log the candidate paths, their scores, and their phases.
        for score, i, path in reversed(scores):
            log.debug('\t[{:4d}] -> {} ({}%)'.format(
                score,
<<<<<<< HEAD
                COLON.join(str(image.version) for image in candidate)),
                file=fp)
        log.debug('{}'.format(fp.getvalue()))
        return scores[0][2]
=======
                COLON.join(str(image.version) for image in path),
                (path[-1].phased_percentage if len(path) > 0 else '--')
                ))
        for score, i, path in scores:
            image_percentage = path[-1].phased_percentage
            # An image percentage of 0 means that it's been pulled.
            if image_percentage > 0 and device_percentage <= image_percentage:
                return path
        # No upgrade path.
        return []
>>>>>>> a9637367

    def score(self, candidates): # pragma: no cover
        """Like `choose()` except returns the candidate path scores.

        Subclasses are expected to override this method.

        :param candidates: A list of lists of image records needed to upgrade
            the device from the current version to the latest version, sorted
            in order from oldest verson to newest.
        :type candidates: list of lists
        :return: The list of path scores.  This will be the same size as the
            list of paths in `candidates`.
        :rtype: list
        """
        raise NotImplementedError


class WeightedScorer(Scorer):
    """Use the following inputs and weights. Lowest score wins.

    reboots - Look at the entire path and add 100 for every extra reboot
        required.  The implicit end-of-update reboot is not counted.

    total download size - add 1 for every 1MiB over the smallest image.

    destination build number - absolute value of the total distance from the
        highest version number + 9000.

    Examples:

    - Path A requires three extra reboots, is the smallest total
      download and leaves you at the highest available version.
      Score: 300

     - Path B requires one extra reboot, but is 100MiB bigger and leaves
       you at the highest available version.  Score: 200

     - Path C requires no extra reboots, but is 400MiB bigger and leaves
       you at 20130303 instead of the highest 20130304.  Score: 401

    Path B wins.
    """
    def score(self, candidates):
        # Iterate over every path, calculating the total download size of the
        # path, the number of extra reboots required, and the destination
        # build number.  Remember the smallest size seen and highest build
        # number.
        max_build = 0
        min_size = None
        candidate_data = []
        for path in candidates:
            build = path[-1].version
            size = 0
            for image in path:
                image_size = sum(filerec.size for filerec in image.files)
                size += image_size
            reboots = sum(1 for image in path
                          if getattr(image, 'bootme', False))
            candidate_data.append((build, size, reboots, path))
            max_build = max(build, max_build)
            min_size = (size if (min_size is None or size < min_size)
                        else min_size)
        # Score the candidates.  Any path that doesn't leave you at the
        # maximum build number gets a ridiculously high score so it won't
        # possibly be chosen.
        scores = []
        for build, size, reboots, path in candidate_data:
            score = (100 * reboots) + ((size - min_size) // MiB)
            # If the path does not leave you at the maximum build number, add
            # a ridiculously high value which essentially prevents that
            # candidate path from winning.
            distance = max_build - build
            score += (9000 * distance) + distance
            scores.append(score)
        return scores<|MERGE_RESOLUTION|>--- conflicted
+++ resolved
@@ -86,12 +86,6 @@
         for score, i, path in reversed(scores):
             log.debug('\t[{:4d}] -> {} ({}%)'.format(
                 score,
-<<<<<<< HEAD
-                COLON.join(str(image.version) for image in candidate)),
-                file=fp)
-        log.debug('{}'.format(fp.getvalue()))
-        return scores[0][2]
-=======
                 COLON.join(str(image.version) for image in path),
                 (path[-1].phased_percentage if len(path) > 0 else '--')
                 ))
@@ -102,7 +96,6 @@
                 return path
         # No upgrade path.
         return []
->>>>>>> a9637367
 
     def score(self, candidates): # pragma: no cover
         """Like `choose()` except returns the candidate path scores.
