--- conflicted
+++ resolved
@@ -80,13 +80,9 @@
 def initialize(*, verbosity=0):
     """Initialize the loggers."""
     main, dbus = config.system.loglevel
-<<<<<<< HEAD
-    for name, loglevel in (('systemimage', main), ('systemimage.dbus', dbus)):
-=======
     for name, loglevel in (('systemimage', main),
                            ('systemimage.dbus', dbus),
                            ('dbus.proxies', dbus)):
->>>>>>> a9637367
         level = {
             0: logging.ERROR,
             1: logging.INFO,
