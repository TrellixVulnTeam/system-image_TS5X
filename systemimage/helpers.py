# Copyright (C) 2013-2015 Canonical Ltd.
# Author: Barry Warsaw <barry@ubuntu.com>

# This program is free software: you can redistribute it and/or modify
# it under the terms of the GNU General Public License as published by
# the Free Software Foundation; version 3 of the License.
#
# This program is distributed in the hope that it will be useful,
# but WITHOUT ANY WARRANTY; without even the implied warranty of
# MERCHANTABILITY or FITNESS FOR A PARTICULAR PURPOSE.  See the
# GNU General Public License for more details.
#
# You should have received a copy of the GNU General Public License
# along with this program.  If not, see <http://www.gnu.org/licenses/>.

"""Various and sundry helpers."""

__all__ = [
    'DEFAULT_DIRMODE',
    'MiB',
    'as_loglevel',
    'as_object',
    'as_port',
    'as_stripped',
    'as_timedelta',
    'atomic',
    'calculate_signature',
    'last_update_date',
    'makedirs',
    'phased_percentage',
    'safe_remove',
    'temporary_directory',
    'version_detail',
    ]


import os
import re
<<<<<<< HEAD
import time
=======
>>>>>>> a9637367
import random
import shutil
import logging
import tempfile

from contextlib import ExitStack, contextmanager
from datetime import datetime, timedelta
from hashlib import sha256
from importlib import import_module


UNIQUE_MACHINE_ID_FILES = ['/var/lib/dbus/machine-id', '/etc/machine-id']
LAST_UPDATE_FILE = '/userdata/.last_update'
DEFAULT_DIRMODE = 0o02700
MiB = 1 << 20
EMPTYSTRING = ''
<<<<<<< HEAD
=======
NO_PORT = object()
>>>>>>> a9637367


def calculate_signature(fp, hash_class=None):
    """Calculate the hex digest hash signature for a file stream.

    :param fp: The open file object.  This function will read the entire
        contents of the file, leaving the file pointer at the end.  It is the
        responsibility of the caller to both open and close the file.
    :type fp: File-like object with `.read(count)` method.
    :param hash_class: The hash class to use.  Defaults to `hashlib.sha256`.
    :type hash_class: Object having both `.update(bytes)` and `.hexdigest()`
        methods.
    :return: The hex digest of the contents of the file.
    :rtype: str
    """
    checksum = (sha256 if hash_class is None else hash_class)()
    while True:
        chunk = fp.read(MiB)
        if not chunk:
            break
        checksum.update(chunk)
    return checksum.hexdigest()


def safe_remove(path):
    """Like os.remove() but don't complain if the file doesn't exist."""
    try:
        os.remove(path)
    except (FileNotFoundError, IsADirectoryError, PermissionError):
        pass


@contextmanager
def atomic(dst, encoding='utf-8'):
    """Open a temporary file for writing using the given encoding.

    The context manager returns an open file object, into which you can write
    text or bytes depending on the encoding it was opened with.  Upon exit,
    the temporary file is moved atomically to the destination.  If an
    exception occurs, the temporary file is removed.

    :param dst: The path name of the target file.
    :param encoding: The encoding to use for the open file.  If None, then
        file is opened in binary mode.
    """
    directory = os.path.dirname(dst)
    fd, temp = tempfile.mkstemp(dir=directory)
    with ExitStack() as stack:
        stack.callback(safe_remove, temp)
        os.close(fd)
        mode = 'wb' if encoding is None else 'wt'
        with open(temp, mode, encoding=encoding) as fp:
            yield fp
        os.rename(temp, dst)


# This is stolen directly out of lazr.config.  We can do that since we own
# both code bases. :)
def _sortkey(item):
    """Return a value that sorted(..., key=_sortkey) can use."""
    order = dict(
        w=0,    # weeks
        d=1,    # days
        h=2,    # hours
        m=3,    # minutes
        s=4,    # seconds
        )
    return order.get(item[-1])


class _Called:
    # Defer importing named object until it's actually called.  This should
    # reduce the instances of circular imports.
    def __init__(self, path):
        self._path, dot, self._name = path.rpartition('.')
        if dot != '.':
            raise ValueError

    def _dig(self):
        module = import_module(self._path)
        return getattr(module, self._name)

    def __call__(self, *args, **kws):
        return self._dig()(*args, **kws)

    def __eq__(self, other):
        # Let class equality (and in-equality) work.
        myself = self._dig()
        return myself == other

    def __ne__(self, other):
        return not self.__eq__(other)


def as_object(value):
    """Convert a Python dotted-path specification to an object.

    :param value: A dotted-path specification,
        e.g. the string `systemimage.scores.WeightedScorer`
    :return: A proxy object that when called, performs the import and calls
        the underyling object.
    :raises ValueError: when `value` is not dotted.
    """
    return _Called(value)


def as_timedelta(value):
    """Convert a value string to the equivalent timedelta."""
    # Technically, the regex will match multiple decimal points in the
    # left-hand side, but that's okay because the float/int conversion below
    # will properly complain if there's more than one dot.
    components = sorted(re.findall(r'([\d.]+[smhdw])', value), key=_sortkey)
    # Complain if the components are out of order.
    if EMPTYSTRING.join(components) != value:
        raise ValueError
    keywords = dict((interval[0].lower(), interval)
                    for interval in ('weeks', 'days', 'hours',
                                     'minutes', 'seconds'))
    keyword_arguments = {}
    for interval in components:
        assert len(interval) > 0, 'Unexpected value: {}'.format(interval)
        keyword = keywords[interval[-1].lower()]
        if keyword in keyword_arguments:
            raise ValueError
        if '.' in interval[:-1]:
            converted = float(interval[:-1])
        else:
            converted = int(interval[:-1])
        keyword_arguments[keyword] = converted
    if len(keyword_arguments) == 0:
        raise ValueError
    return timedelta(**keyword_arguments)


def as_loglevel(value):
    # The value can now be a single name, like "info" or two names separated
    # by a colon, such as "info:debug".  In the later case, the second name is
    # used to initialize the systemimage.dbus logger.  In the former case, the
    # dbus logger defaults to 'error'.
    main, colon, dbus = value.upper().partition(':')
    if len(dbus) == 0:
        dbus = 'ERROR'
    main_level = getattr(logging, main, None)
    if main_level is None or not isinstance(main_level, int):
<<<<<<< HEAD
        raise ValueError
    dbus_level = getattr(logging, dbus, None)
    if dbus_level is None or not isinstance(dbus_level, int):
        raise ValueError
    return main_level, dbus_level
=======
        raise ValueError(value)
    dbus_level = getattr(logging, dbus, None)
    if dbus_level is None or not isinstance(dbus_level, int):
        raise ValueError(value)
    return main_level, dbus_level


def as_port(value):
    if value.lower() in ('disabled', 'disable'):
        return NO_PORT
    result = int(value)
    if result < 0:
        raise ValueError(value)
    return result


def as_stripped(value):
    return value.strip()
>>>>>>> a9637367


@contextmanager
def temporary_directory(*args, **kws):
    """A context manager that creates a temporary directory.

    The directory and all its contents are deleted when the context manager
    exits.  All positional and keyword arguments are passed to mkdtemp().
    """
    tempdir = tempfile.mkdtemp(*args, **kws)
    os.chmod(tempdir, kws.get('mode', DEFAULT_DIRMODE))
    try:
        yield tempdir
    finally:
        try:
            shutil.rmtree(tempdir)
        except FileNotFoundError:
            pass


def makedirs(dir, mode=DEFAULT_DIRMODE):
    os.makedirs(dir, mode=mode, exist_ok=True)


def last_update_date():
    """Return the last update date.

    If /userdata/.last_update exists, we use this file's mtime.  If it doesn't
    exist, then we use the latest mtime of any of the files in
    /etc/system-image/config.d/*.ini (or whatever directory was given with the
    -C/--config option).
    """
    # Avoid circular imports.
    from systemimage.config import config
<<<<<<< HEAD
    channel_ini = os.path.join(
        os.path.dirname(config.config_file), 'channel.ini')
    ubuntu_build = config.system.build_file
    for path in (LAST_UPDATE_FILE, channel_ini, ubuntu_build):
        try:
            # Local time, since we can't know the timezone.
            timestamp = datetime.fromtimestamp(os.stat(path).st_mtime)
            # Seconds resolution.
            timestamp = timestamp.replace(microsecond=0)
            return str(timestamp)
        except (FileNotFoundError, PermissionError):
            pass
    else:
        return 'Unknown'
=======
    try:
        timestamp = datetime.fromtimestamp(os.stat(LAST_UPDATE_FILE).st_mtime)
    except (FileNotFoundError, PermissionError):
        # We fall back to the latest mtime of the config.d/*.ini files.
        timestamps = sorted(
            datetime.fromtimestamp(path.stat().st_mtime)
            for path in config.ini_files)
        if len(timestamps) == 0:
            return 'Unknown'
        timestamp = timestamps[-1]
    return str(timestamp.replace(microsecond=0))
>>>>>>> a9637367


def version_detail(details_string=None):
    """Return a dictionary of the version details."""
    # Avoid circular imports.
    if details_string is None:
        from systemimage.config import config
        details_string = getattr(config.service, 'version_detail', None)
    if details_string is None:
        return {}
    details = {}
    for item in details_string.strip().split(','):
        name, equals, version = item.partition('=')
        if equals != '=':
            continue
        details[name] = version
    return details


def phased_percentage(channel, target):
    # Avoid circular imports.
    from systemimage.config import config
    if config.phase_override is not None:
        return config.phase_override
    for path in UNIQUE_MACHINE_ID_FILES:
        try:
            with open(path, 'r', encoding='utf-8') as fp:
                machine_id = fp.read().strip()
                break                               # pragma: no branch
        except FileNotFoundError:
            pass
    else:
        raise RuntimeError('No machine-id file found')
    r = random.Random()
    r.seed('{}.{}.{}'.format(channel, target, machine_id))
    return r.randint(0, 100)<|MERGE_RESOLUTION|>--- conflicted
+++ resolved
@@ -36,10 +36,6 @@
 
 import os
 import re
-<<<<<<< HEAD
-import time
-=======
->>>>>>> a9637367
 import random
 import shutil
 import logging
@@ -56,10 +52,7 @@
 DEFAULT_DIRMODE = 0o02700
 MiB = 1 << 20
 EMPTYSTRING = ''
-<<<<<<< HEAD
-=======
 NO_PORT = object()
->>>>>>> a9637367
 
 
 def calculate_signature(fp, hash_class=None):
@@ -204,13 +197,6 @@
         dbus = 'ERROR'
     main_level = getattr(logging, main, None)
     if main_level is None or not isinstance(main_level, int):
-<<<<<<< HEAD
-        raise ValueError
-    dbus_level = getattr(logging, dbus, None)
-    if dbus_level is None or not isinstance(dbus_level, int):
-        raise ValueError
-    return main_level, dbus_level
-=======
         raise ValueError(value)
     dbus_level = getattr(logging, dbus, None)
     if dbus_level is None or not isinstance(dbus_level, int):
@@ -229,7 +215,6 @@
 
 def as_stripped(value):
     return value.strip()
->>>>>>> a9637367
 
 
 @contextmanager
@@ -264,22 +249,6 @@
     """
     # Avoid circular imports.
     from systemimage.config import config
-<<<<<<< HEAD
-    channel_ini = os.path.join(
-        os.path.dirname(config.config_file), 'channel.ini')
-    ubuntu_build = config.system.build_file
-    for path in (LAST_UPDATE_FILE, channel_ini, ubuntu_build):
-        try:
-            # Local time, since we can't know the timezone.
-            timestamp = datetime.fromtimestamp(os.stat(path).st_mtime)
-            # Seconds resolution.
-            timestamp = timestamp.replace(microsecond=0)
-            return str(timestamp)
-        except (FileNotFoundError, PermissionError):
-            pass
-    else:
-        return 'Unknown'
-=======
     try:
         timestamp = datetime.fromtimestamp(os.stat(LAST_UPDATE_FILE).st_mtime)
     except (FileNotFoundError, PermissionError):
@@ -291,7 +260,6 @@
             return 'Unknown'
         timestamp = timestamps[-1]
     return str(timestamp.replace(microsecond=0))
->>>>>>> a9637367
 
 
 def version_detail(details_string=None):
