--- conflicted
+++ resolved
@@ -188,11 +188,7 @@
         # this method can return immediately.
         GLib.timeout_add(50, self._check_for_update)
 
-<<<<<<< HEAD
-    @log_and_exit
-=======
     #@log_and_exit
->>>>>>> a9637367
     def _progress_callback(self, received, total):
         # Plumb the progress through our own D-Bus API.  Our API is defined as
         # signalling a percentage and an eta.  We can calculate the percentage
@@ -220,49 +216,6 @@
             log.info('Update failures: {}; last error: {}',
                      self._failure_count, self._last_error)
             return
-<<<<<<< HEAD
-        self._downloading = True
-        log.info('Update is downloading')
-        try:
-            # Always start by sending a UpdateProgress(0, 0).  This is
-            # enough to get the u/i's attention.
-            self.UpdateProgress(0, 0)
-            self._api.download()
-        except Exception:
-            log.exception('Download failed')
-            self._failure_count += 1
-            # Set the last error string to the exception's class name.
-            exception, value = sys.exc_info()[:2]
-            # if there's no meaningful value, omit it.
-            value_str = str(value)
-            name = exception.__name__
-            self._last_error = ('{}'.format(name)
-                                if len(value_str) == 0
-                                else '{}: {}'.format(name, value))
-            self.UpdateFailed(self._failure_count, self._last_error)
-        else:
-            log.info('Update downloaded')
-            self.UpdateDownloaded()
-            self._failure_count = 0
-            self._last_error = ''
-            self._rebootable = True
-        self._downloading = False
-        log.info('releasing checking lock from _download()')
-        try:
-            self._checking.release()
-        except RuntimeError:
-            # 2014-09-11 BAW: We don't own the lock.  There are several reasons
-            # why this can happen including: 1) the client canceled the
-            # download while it was in progress, and CancelUpdate() already
-            # released the lock; 2) the client called DownloadUpdate() without
-            # first calling CheckForUpdate(); 3) the client called DU()
-            # multiple times in a row but the update was already downloaded and
-            # all the file signatures have been verified.  I can't think of
-            # reason why we shouldn't just ignore the double release, so
-            # that's what we do.  See LP: #1365646.
-            pass
-        log.info('released checking lock from _download()')
-=======
         log.info('_download(): downloading lock entering critical section')
         with self._downloading:
             log.info('Update is downloading')
@@ -290,7 +243,6 @@
                 self._last_error = ''
                 self._applicable = True
         log.info('_download(): downloading lock finished critical section')
->>>>>>> a9637367
         # Stop GLib from calling this method again.
         return False
 
@@ -323,28 +275,13 @@
     @method('com.canonical.SystemImage', out_signature='s')
     def CancelUpdate(self):
         """Cancel a download."""
-<<<<<<< HEAD
-        self._loop.keepalive()
-=======
-        self.loop.keepalive()
->>>>>>> a9637367
+        self.loop.keepalive()
         # During the download, this will cause an UpdateFailed signal to be
         # issued, as part of the exception handling in _download().  If we're
         # not downloading, then no signal need be sent.  There's no need to
         # send *another* signal when downloading, because we never will be
         # downloading by the time we get past this next call.
         self._api.cancel()
-<<<<<<< HEAD
-        # If we're holding the checking lock, release it.
-        try:
-            log.info('releasing checking lock from CancelUpdate()')
-            self._checking.release()
-            log.info('released checking lock from CancelUpdate()')
-        except RuntimeError:
-            # We're not holding the lock.
-            pass
-=======
->>>>>>> a9637367
         # XXX 2013-08-22: If we can't cancel the current download, return the
         # reason in this string.
         return ''
@@ -360,20 +297,12 @@
                 # applied.
                 self.Applied(False)
                 return
-<<<<<<< HEAD
-        self._api.reboot()
-        # This code may or may not run.  We're racing against the system
-        # reboot procedure.
-        self._rebootable = False
-        self.Rebooting(True)
-=======
         self._api.apply()
         # This code may or may not run.  On devices for which applying the
         # update requires a system reboot, we're racing against that reboot
         # procedure.
         self._applicable = False
         self.Applied(True)
->>>>>>> a9637367
 
     @log_and_exit
     @method('com.canonical.SystemImage')
@@ -398,10 +327,7 @@
         self.loop.keepalive()
         settings = Settings()
         current_build_number = str(config.build_number)
-<<<<<<< HEAD
-=======
         version_detail = getattr(config.service, 'version_detail', '')
->>>>>>> a9637367
         response = dict(
             current_build_number=current_build_number,
             device_name=config.device,
@@ -412,12 +338,6 @@
             )
         if self._update is None:
             response['target_build_number'] = '-1'
-<<<<<<< HEAD
-        elif not self._update.is_available:
-            response['target_build_number'] = current_build_number
-        else:
-            response['target_build_number'] = str(self._update.version)
-=======
             response['target_version_detail'] = ''
         elif not self._update.is_available:
             response['target_build_number'] = current_build_number
@@ -425,7 +345,6 @@
         else:
             response['target_build_number'] = str(self._update.version)
             response['target_version_detail'] = self._update.version_detail
->>>>>>> a9637367
         return response
 
     @log_and_exit
@@ -471,14 +390,11 @@
         self._api.factory_reset()
 
     @log_and_exit
-<<<<<<< HEAD
-=======
     @method('com.canonical.SystemImage')
     def ProductionReset(self):
         self._api.production_reset()
 
     @log_and_exit
->>>>>>> a9637367
     @method('com.canonical.SystemImage')
     def Exit(self):
         """Quit the daemon immediately."""
@@ -500,11 +416,7 @@
                   last_update_date, repr(error_reason))
         self.loop.keepalive()
 
-<<<<<<< HEAD
-    @log_and_exit
-=======
     #@log_and_exit
->>>>>>> a9637367
     @signal('com.canonical.SystemImage', signature='id')
     def UpdateProgress(self, percentage, eta):
         """Download progress."""
