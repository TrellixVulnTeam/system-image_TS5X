# Copyright (C) 2013-2014 Canonical Ltd.
# Author: Barry Warsaw <barry@ubuntu.com>

# This program is free software: you can redistribute it and/or modify
# it under the terms of the GNU General Public License as published by
# the Free Software Foundation; version 3 of the License.
#
# This program is distributed in the hope that it will be useful,
# but WITHOUT ANY WARRANTY; without even the implied warranty of
# MERCHANTABILITY or FITNESS FOR A PARTICULAR PURPOSE.  See the
# GNU General Public License for more details.
#
# You should have received a copy of the GNU General Public License
# along with this program.  If not, see <http://www.gnu.org/licenses/>.

"""Download files."""

__all__ = [
    'Canceled',
    'DBusDownloadManager',
    'DuplicateDestinationError',
    'Record',
    ]


import os
import dbus
import logging

from collections import namedtuple
<<<<<<< HEAD
=======
from contextlib import suppress
>>>>>>> cd97adb2
from io import StringIO
from pprint import pformat
from systemimage.config import config
from systemimage.reactor import Reactor
from systemimage.settings import Settings
<<<<<<< HEAD
=======

# The systemimage.testing module will not be available on installed systems
# unless the system-image-dev binary package is installed, which is not usually
# the case.  Disable _print() debugging in that case.
def _print(*args, **kws):
    with suppress(ImportError):
        # We must import this here to avoid circular imports.
        from systemimage.testing.helpers import debug
        with debug(check_flag=True) as ddlog:
            ddlog(*args, **kws)
>>>>>>> cd97adb2


# Parameterized for testing purposes.
DOWNLOADER_INTERFACE = 'com.canonical.applications.Downloader'
MANAGER_INTERFACE = 'com.canonical.applications.DownloadManager'
OBJECT_NAME = 'com.canonical.applications.Downloader'
OBJECT_INTERFACE = 'com.canonical.applications.GroupDownload'
USER_AGENT = 'Ubuntu System Image Upgrade Client; Build {}'


log = logging.getLogger('systemimage')


def _headers():
    return {'User-Agent': USER_AGENT.format(config.build_number)}


class Canceled(Exception):
    """Raised when the download was canceled."""


class DuplicateDestinationError(Exception):
    """Raised when two files are downloaded to the same destination."""

    def __init__(self, duplicates):
        super().__init__()
        self.duplicates = duplicates

    def __str__(self):
        return '\n' + pformat(self.duplicates, indent=4, width=79)


# A namedtuple is convenient here since we want to access items by their
# attribute names.  However, we also want to allow for the checksum to default
# to the empty string.  We do this by creating a prototypical record type and
# using _replace() to replace non-default values.  See the namedtuple
# documentation for details.
_Record = namedtuple('Record', 'url destination checksum')('', '', '')
_RecordType = type(_Record)

def Record(url, destination, checksum=''):
    return _Record._replace(
        url=url, destination=destination, checksum=checksum)


class DownloadReactor(Reactor):
    def __init__(self, bus, callback=None, pausable=False):
        super().__init__(bus)
        self._callback = callback
        self._pausable = pausable
        self.error = None
        self.canceled = False
        self.received = 0
        self.total = 0
        self.react_to('canceled')
        self.react_to('error')
        self.react_to('finished')
        self.react_to('paused')
        self.react_to('progress')
        self.react_to('resumed')
        self.react_to('started')

<<<<<<< HEAD
    def _print(self, *args, **kws):
        from systemimage.testing.helpers import debug
        with debug(check_flag=True) as ddlog:
            ddlog(*args, **kws)

=======
>>>>>>> cd97adb2
    def _do_started(self, signal, path, started):
        _print('STARTED:', started)

    def _do_finished(self, signal, path, local_paths):
        _print('FINISHED:', local_paths)
        self.quit()

    def _do_error(self, signal, path, error_message):
        _print('ERROR:', error_message)
        log.error(error_message)
        self.error = error_message
        self.quit()

    def _do_progress(self, signal, path, received, total):
        self.received = received
        self.total = total
<<<<<<< HEAD
        self._print('PROGRESS:', received, total)
=======
        _print('PROGRESS:', received, total)
>>>>>>> cd97adb2
        if self._callback is not None:
            # Be defensive, so yes, use a bare except.  If an exception occurs
            # in the callback, log it, but continue onward.
            try:
                self._callback(received, total)
            except:
                log.exception('Exception in progress callback')

    def _do_canceled(self, signal, path, canceled):
        # Why would we get this signal if it *wasn't* canceled?  Anyway,
        # this'll be a D-Bus data type so converted it to a vanilla Python
        # boolean.
        _print('CANCELED:', canceled)
        self.canceled = bool(canceled)
        self.quit()

    def _do_paused(self, signal, path, paused):
        _print('PAUSE:', paused, self._pausable)
        if self._pausable and config.dbus_service is not None:
            # We could plumb through the `service` object from service.py (the
            # main entry point for system-image-dbus, but that's actually a
            # bit of a pain, so do the expedient thing and grab the interface
            # here.
            percentage = (int(self.received / self.total * 100.0)
                          if self.total > 0 else 0)
            config.dbus_service.UpdatePaused(percentage)

    def _do_resumed(self, signal, path, resumed):
        _print('RESUME:', resumed)
        # There currently is no UpdateResumed() signal.

    def _default(self, *args, **kws):
        _print('SIGNAL:', args, kws)


class DBusDownloadManager:
    def __init__(self, callback=None):
        """
        :param callback: If given, a function that is called every so often
            during downloading.
        :type callback: A function that takes two arguments, the number
            of bytes received so far, and the total amount of bytes to be
            downloaded.
        """
        self._iface = None
        self._queued_cancel = False
        self.callback = callback

    def __repr__(self):
        return '<DBusDownloadManager at 0x{:x}>'.format(id(self))

    def get_files(self, downloads, *, pausable=False):
        """Download a bunch of files concurrently.

        Occasionally, the callback is called to report on progress.
        This function blocks until all files have been downloaded or an
        exception occurs.  In the latter case, the download directory
        will be cleared of the files that succeeded and the exception
        will be re-raised.

        This means that 1) the function blocks until all files are
        downloaded, but at least we do that concurrently; 2) this is an
        all-or-nothing function.  Either you get all the requested files
        or none of them.

        :params downloads: A list of `download records`, each of which may
            either be a 2-tuple where the first item is the url to download,
            and the second item is the destination file, or an instance of a
            `Record` namedtuple with attributes `url`, `destination`, and
            `checksum`.  The checksum may be the empty string.
        :type downloads: List of 2-tuples or `Record`s.
        :param pausable: A flag specifying whether this download can be paused
            or not.  In general, data file downloads are pausable, but
            preliminary downloads are not.
        :type pausable: bool
        :raises: FileNotFoundError if any download error occurred.  In
            this case, all download files are deleted.
        :raises: DuplicateDestinationError if more than one source url is
            downloaded to the same destination file.
        """
        assert self._iface is None
        if self._queued_cancel:
            # A cancel is queued, so don't actually download anything.
            raise Canceled
        if len(downloads) == 0:
            # Nothing to download.  See LP: #1245597.
            return
        # Convert the downloads items to download records.
        records = [item if isinstance(item, _RecordType) else Record(*item)
                   for item in downloads]
        destinations = set(record.destination for record in records)
        # Check for duplicate destinations, specifically for a local file path
        # coming from two different sources.  It's okay if there are duplicate
        # destination records in the download request, but each of those must
        # be specified by the same source url and have the same checksum.
        #
        # An easy quick check just asks if the set of destinations is smaller
        # than the total number of requested downloads.  It can't be larger.
        # If it *is* smaller, then there are some duplicates, however the
        # duplicates may be legitimate, so look at the details.
        #
        # Note though that we cannot pass duplicates destinations to udm,
        # so we have to filter out legitimate duplicates.  That's fine since
        # they really are pointing to the same file, and will end up in the
        # destination location.
        if len(destinations) < len(downloads):
            by_destination = dict()
            unique_downloads = set()
            for record in records:
                by_destination.setdefault(record.destination, set()).add(
                    record)
                unique_downloads.add(record)
            duplicates = []
            for dst, seen in by_destination.items():
                if len(seen) > 1:
                    # Tuples will look better in the pretty-printed output.
                    duplicates.append(
                        (dst, sorted(tuple(dup) for dup in seen)))
            if len(duplicates) > 0:
                raise DuplicateDestinationError(sorted(duplicates))
            # Uniquify the downloads.
            records = list(unique_downloads)
        bus = dbus.SystemBus()
        service = bus.get_object(DOWNLOADER_INTERFACE, '/')
        iface = dbus.Interface(service, MANAGER_INTERFACE)
        # Better logging of the requested downloads.
        fp = StringIO()
        print('[0x{:x}] Requesting group download:'.format(id(self)), file=fp)
        for record in records:
            if record.checksum == '':
                print('\t{} -> {}'.format(*record[:2]), file=fp)
            else:
                print('\t{} [{}] -> {}'.format(*record), file=fp)
        log.info('{}'.format(fp.getvalue()))
        object_path = iface.createDownloadGroup(
            records,
            'sha256',
            False,        # Don't allow GSM yet.
            # https://bugs.freedesktop.org/show_bug.cgi?id=55594
            dbus.Dictionary(signature='sv'),
            _headers())
        download = bus.get_object(OBJECT_NAME, object_path)
        self._iface = dbus.Interface(download, OBJECT_INTERFACE)
        # Are GSM downloads allowed?  Yes, except if auto_download is set to 1
        # (i.e. wifi-only).
        allow_gsm = Settings().get('auto_download') != '1'
        DBusDownloadManager._set_gsm(self._iface, allow_gsm=allow_gsm)
        # Start the download.
        reactor = DownloadReactor(bus, self.callback, pausable)
        reactor.schedule(self._iface.start)
        log.info('[0x{:x}] Running group download reactor', id(self))
        reactor.run()
        # This download is complete so the object path is no longer
        # applicable.  Setting this to None will cause subsequent cancels to
        # be queued.
        self._iface = None
        log.info('[0x{:x}] Group download reactor done', id(self))
        if reactor.error is not None:
            log.error('Reactor error: {}'.format(reactor.error))
        if reactor.canceled:
            log.info('Reactor canceled')
        # Report any other problems.
        if reactor.error is not None:
            raise FileNotFoundError(reactor.error)
        if reactor.canceled:
            raise Canceled
        if reactor.timed_out:
            raise TimeoutError
        # For sanity.
        for record in records:
            assert os.path.exists(record.destination), (
                'Missing destination: {}'.format(record))

    @staticmethod
    def _set_gsm(iface, *, allow_gsm):
        # This is a separate method for easier testing via mocks.
        iface.allowGSMDownload(allow_gsm)

    def cancel(self):
        """Cancel any current downloads."""
        if self._iface is None:
            # Since there's no download in progress right now, there's nothing
            # to cancel.  Setting this flag queues the cancel signal once the
            # reactor starts running again.  Yes, this is a bit weird, but if
            # we don't do it this way, the caller will immediately get a
            # Canceled exception, which isn't helpful because it's expecting
            # one when the next download begins.
            self._queued_cancel = True
        else:
            self._iface.cancel()

    def pause(self):
        """Pause the download, but only if one is in progress."""
        if self._iface is not None:
            self._iface.pause()

    def resume(self):
        """Resume the download, but only if one is in progress."""
        if self._iface is not None:
            self._iface.resume()<|MERGE_RESOLUTION|>--- conflicted
+++ resolved
@@ -28,17 +28,12 @@
 import logging
 
 from collections import namedtuple
-<<<<<<< HEAD
-=======
 from contextlib import suppress
->>>>>>> cd97adb2
 from io import StringIO
 from pprint import pformat
 from systemimage.config import config
 from systemimage.reactor import Reactor
 from systemimage.settings import Settings
-<<<<<<< HEAD
-=======
 
 # The systemimage.testing module will not be available on installed systems
 # unless the system-image-dev binary package is installed, which is not usually
@@ -49,7 +44,6 @@
         from systemimage.testing.helpers import debug
         with debug(check_flag=True) as ddlog:
             ddlog(*args, **kws)
->>>>>>> cd97adb2
 
 
 # Parameterized for testing purposes.
@@ -112,14 +106,6 @@
         self.react_to('resumed')
         self.react_to('started')
 
-<<<<<<< HEAD
-    def _print(self, *args, **kws):
-        from systemimage.testing.helpers import debug
-        with debug(check_flag=True) as ddlog:
-            ddlog(*args, **kws)
-
-=======
->>>>>>> cd97adb2
     def _do_started(self, signal, path, started):
         _print('STARTED:', started)
 
@@ -136,11 +122,7 @@
     def _do_progress(self, signal, path, received, total):
         self.received = received
         self.total = total
-<<<<<<< HEAD
-        self._print('PROGRESS:', received, total)
-=======
         _print('PROGRESS:', received, total)
->>>>>>> cd97adb2
         if self._callback is not None:
             # Be defensive, so yes, use a bare except.  If an exception occurs
             # in the callback, log it, but continue onward.
