--- conflicted
+++ resolved
@@ -17,13 +17,7 @@
 
 __all__ = [
     'Canceled',
-<<<<<<< HEAD
-    'CurlDownloadManager',
-    'DBusDownloadManager',
-=======
->>>>>>> 5550e936
     'DuplicateDestinationError',
-    'get_download_manager',
     'Record',
     'get_download_manager',
     ]
@@ -31,14 +25,7 @@
 
 import os
 import dbus
-import hashlib
 import logging
-import sys
-
-try:
-    import pycurl
-except ImportError:
-    pass
 
 from collections import namedtuple
 from io import StringIO
@@ -86,205 +73,6 @@
 class DownloadManagerBase:
     """Base class for all download managers."""
 
-<<<<<<< HEAD
-    def _do_canceled(self, signal, path, canceled):
-        # Why would we get this signal if it *wasn't* canceled?  Anyway,
-        # this'll be a D-Bus data type so converted it to a vanilla Python
-        # boolean.
-        _print('CANCELED:', canceled)
-        self.canceled = bool(canceled)
-        self.quit()
-
-    def _do_paused(self, signal, path, paused):
-        _print('PAUSE:', paused, self._pausable)
-        send_paused = self._pausable and config.dbus_service is not None
-        if send_paused:                             # pragma: no branch
-            # We could plumb through the `service` object from service.py (the
-            # main entry point for system-image-dbus, but that's actually a
-            # bit of a pain, so do the expedient thing and grab the interface
-            # here.
-            percentage = (int(self.received / self.total * 100.0)
-                          if self.total > 0 else 0)
-            config.dbus_service.UpdatePaused(percentage)
-
-    def _do_resumed(self, signal, path, resumed):
-        _print('RESUME:', resumed)
-        # There currently is no UpdateResumed() signal.
-
-    def _default(self, *args, **kws):
-        _print('SIGNAL:', args, kws)                # pragma: no cover
-
-
-def get_download_records(downloads):
-    # Convert the downloads items to download records.
-    records = [item if isinstance(item, _RecordType) else Record(*item)
-               for item in downloads]
-    destinations = set(record.destination for record in records)
-    # Check for duplicate destinations, specifically for a local file path
-    # coming from two different sources.  It's okay if there are duplicate
-    # destination records in the download request, but each of those must
-    # be specified by the same source url and have the same checksum.
-    #
-    # An easy quick check just asks if the set of destinations is smaller
-    # than the total number of requested downloads.  It can't be larger.
-    # If it *is* smaller, then there are some duplicates, however the
-    # duplicates may be legitimate, so look at the details.
-    #
-    # Note though that we cannot pass duplicates destinations to udm,
-    # so we have to filter out legitimate duplicates.  That's fine since
-    # they really are pointing to the same file, and will end up in the
-    # destination location.
-    if len(destinations) < len(downloads):
-        by_destination = dict()
-        unique_downloads = set()
-        for record in records:
-            by_destination.setdefault(record.destination, set()).add(
-                record)
-            unique_downloads.add(record)
-        duplicates = []
-        for dst, seen in by_destination.items():
-            if len(seen) > 1:
-                # Tuples will look better in the pretty-printed output.
-                duplicates.append(
-                    (dst, sorted(tuple(dup) for dup in seen)))
-        if len(duplicates) > 0:
-            raise DuplicateDestinationError(sorted(duplicates))
-        # Uniquify the downloads.
-        records = list(unique_downloads)
-    return records
-
-
-class WriterWithChecksum:
-    def __init__(self, name, mode):
-        self.fp = open(name, mode)
-        self.sha256 = hashlib.sha256()
-    def write(self, data):
-        self.sha256.update(data)
-        self.fp.write(data)
-    def close(self):
-        self.fp.close()
-
-
-class CurlDownloadManager:
-
-    MAX_TOTAL_CONNECTIONS = 4
-    TIMEOUT = 0.05  # 20fps
-
-    def __init__(self, callback=None):
-        self.callback = callback
-        self._queued_cancel = False
-
-    def _get_single_curl_handle(self, url):
-        c = pycurl.Curl()
-        c.setopt(pycurl.URL, url)
-        c.setopt(pycurl.USERAGENT, USER_AGENT.format(config.build_number))
-        c.setopt(pycurl.FOLLOWLOCATION, 1)
-        c.setopt(pycurl.MAXREDIRS, 5)
-        c.setopt(pycurl.FAILONERROR, 1)
-        c.setopt(pycurl.CONNECTTIMEOUT, 120)
-        c.setopt(pycurl.LOW_SPEED_LIMIT, 10);
-        c.setopt(pycurl.LOW_SPEED_TIME, 120);
-        c.setopt(pycurl.NOPROGRESS, 0)
-        # ssl: no need to set SSL_VERIFYPEER, SSL_VERIFYHOST, CAINFO
-        #      they all use sensible defaults
-        c.setopt(
-            pycurl.PROGRESSFUNCTION, 
-            lambda *args: self._single_progress_callback(c, *args))
-        return c
-
-    def _report_total_progress(self, curl_multi, total_download_size):
-        now = sum([c.dltotal for c in curl_multi.handles])
-        # no data yet
-        if total_download_size == 0:
-            return
-        if callable(self.callback):
-            try:
-                self.callback(now, total_download_size)
-            except:
-                log.exception('Exception in progress callback')
-
-    def _single_progress_callback(self, c, dltotal, dlnow, ultotal, ulnow):
-        c.dltotal = dltotal
-        c.dlnow = dlnow
-        return self._queued_cancel
-
-    def _single_write_callback(self, fp, sha256, data):
-        sha256.update(data)
-        return fp.write(data)
-
-    def _queue_downloads(self, records):
-        curl_multi = pycurl.CurlMulti()
-        curl_multi.handles = []
-        curl_multi.setopt(
-            pycurl.M_MAX_TOTAL_CONNECTIONS, self.MAX_TOTAL_CONNECTIONS)
-        for url, destination, expected_checksum in records:
-            c = self._get_single_curl_handle(url)
-            c.url = url
-            c.destination = destination
-            c.expected_checksum = expected_checksum
-            # its critical that we add this here because 
-            # CurlMulti.add_handle() does *not* increase the
-            # ref-count of "c" (oh why?)
-            curl_multi.handles.append(c)
-            curl_multi.add_handle(c)
-        return curl_multi
-
-    def _perform_queued_downloads(self, curl_multi, total_download_size=0):
-        num_handles = len(curl_multi.handles)
-        while num_handles > 0:
-            ret, num_handles = curl_multi.perform()
-            self._report_total_progress(curl_multi, total_download_size)
-            num_q, ok_list, err_list = curl_multi.info_read()
-            for c in ok_list:
-                curl_multi.remove_handle(c)
-            for c, err_code, err in err_list:
-                raise FileNotFoundError("{} ({})".format(c.url, err))
-            curl_multi.select(self.TIMEOUT)
-
-    def get_files(self, downloads, *, pausable=False):
-        if self._queued_cancel:
-            # A cancel is queued, so don't actually download anything.
-            raise Canceled
-        total_download_size = 0
-        records = get_download_records(downloads)
-        # first do HEAD
-        curl_multi = self._queue_downloads(records)
-        for c in curl_multi.handles:
-            c.setopt(pycurl.NOBODY, 1)
-        self._perform_queued_downloads(curl_multi)
-        for c in curl_multi.handles:
-            total_download_size += c.getinfo(pycurl.CONTENT_LENGTH_DOWNLOAD)
-        # then do GET
-        curl_multi = self._queue_downloads(records)
-        for c in curl_multi.handles:
-            # can't use lambda here, but a custom writer is fine
-            c.writer = WriterWithChecksum(c.destination, "wb")
-            c.setopt(pycurl.WRITEDATA, c.writer)
-        self._perform_queued_downloads(curl_multi, total_download_size)
-        # cleanup
-        for c in curl_multi.handles:
-            c.writer.close()
-            if (c.expected_checksum and
-                c.expected_checksum != c.writer.sha256.hexdigest()):
-                raise Exception(
-                    "hashsum '{}' != '{}'".format(c.expected_checksum,
-                                                  c.writer.sha256.hexdigest()))
-
-    def cancel(self):
-        self._queued_cancel = True
-
-    def pause(self):
-        for c in self._curl_multi.handles:
-            c.pause(pycurl.PAUSE_ALL)
-        
-    def resume(self):
-        for c in self._curl_multi.handles:
-            c.pause(pycurl.PAUSE_CONT)
-
-
-class DBusDownloadManager:
-=======
->>>>>>> 5550e936
     def __init__(self, callback=None):
         """
         :param callback: If given, a function that is called every so often
@@ -398,20 +186,10 @@
         if len(downloads) == 0:
             # Nothing to download.  See LP: #1245597.
             return
-<<<<<<< HEAD
-        # get the download records (without dupes)
-        records = get_download_records(downloads)
-
-        bus = dbus.SystemBus()
-        service = bus.get_object(DOWNLOADER_INTERFACE, '/')
-        iface = dbus.Interface(service, MANAGER_INTERFACE)
-        # Better logging of the requested downloads.
-=======
         records = self._get_download_records(downloads)
         # Better logging of the requested downloads.  However, we want the
         # entire block of multiline log output to appear under a single
         # timestamp.
->>>>>>> 5550e936
         fp = StringIO()
         print('[0x{:x}] Requesting group download:'.format(id(self)), file=fp)
         for record in records:
@@ -449,40 +227,9 @@
         elif pycurl is None:
             raise ImportError('No module named {}'.format('pycurl'))
         else:
-<<<<<<< HEAD
-            self._iface.cancel()
-
-    def pause(self):
-        """Pause the download, but only if one is in progress."""
-        if self._iface is not None:                 # pragma: no branch
-            self._iface.pause()
-
-    def resume(self):
-        """Resume the download, but only if one is in progress."""
-        if self._iface is not None:                 # pragma: no branch
-            self._iface.resume()
-
-
-def get_download_manager():
-    # detect if we have ubuntu-download-manager
-    try:
-        bus = dbus.SystemBus()
-        service = bus.get_object(DOWNLOADER_INTERFACE, '/')
-        udm_available = True
-    except dbus.exceptions.DBusException as e:
-        udm_available = False
-
-    # use pycurl based downloader if no udm is found
-    if not udm_available or os.environ.get("SYSTEM_IMAGE_PYCURL", ""):
-        if "pycurl" not in sys.modules:
-            raise ImportError("No module named {}".format("pycurl"))
-        return CurlDownloadManager()
-    return DBusDownloadManager()
-=======
             cls = CurlDownloadManager
     else:
         cls = (CurlDownloadManager
                if use_pycurl.lower() in ('1', 'yes', 'true')
                else UDMDownloadManager)
-    return cls(*args)
->>>>>>> 5550e936
+    return cls(*args)