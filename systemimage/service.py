--- conflicted
+++ resolved
@@ -79,22 +79,9 @@
     args = parser.parse_args(sys.argv[1:])
     try:
         config.load(args.config)
-<<<<<<< HEAD
-    except FileNotFoundError as error:
-        parser.error('\nConfiguration file not found: {}'.format(error))
-        assert 'parser.error() does not return' # pragma: no cover
-    # Load the optional channel.ini file, which must live next to the
-    # configuration file.  It's okay if this file does not exist.
-    channel_ini = os.path.join(os.path.dirname(args.config), 'channel.ini')
-    try:
-        config.load(channel_ini, override=True)
-    except FileNotFoundError:
-        pass
-=======
     except TypeError as error:
         parser.error('\nConfiguration directory not found: {}'.format(error))
         assert 'parser.error() does not return' # pragma: no cover
->>>>>>> a9637367
 
     # Create the temporary directory if it doesn't exist.
     makedirs(config.system.tempdir)
