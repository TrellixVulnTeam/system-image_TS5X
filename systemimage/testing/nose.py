--- conflicted
+++ resolved
@@ -90,11 +90,7 @@
                        'Set the log file for the test run',
                        nargs=1)
         def set_dbus_loglevel(level):
-<<<<<<< HEAD
-            self.log_level = 'info:{}'.format(level[0])
-=======
             self.log_level = level[0]
->>>>>>> a9637367
         self.addOption(set_dbus_loglevel, 'M', 'loglevel',
                        'Set the systemimage.dbus log level',
                        nargs=1)
