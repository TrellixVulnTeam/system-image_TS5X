# Copyright (C) 2013-2015 Canonical Ltd.
# Author: Barry Warsaw <barry@ubuntu.com>

# This program is free software: you can redistribute it and/or modify
# it under the terms of the GNU General Public License as published by
# the Free Software Foundation; version 3 of the License.
#
# This program is distributed in the hope that it will be useful,
# but WITHOUT ANY WARRANTY; without even the implied warranty of
# MERCHANTABILITY or FITNESS FOR A PARTICULAR PURPOSE.  See the
# GNU General Public License for more details.
#
# You should have received a copy of the GNU General Public License
# along with this program.  If not, see <http://www.gnu.org/licenses/>.

"""Helper for testing the dbus service via dbus over a separate test bus."""


__all__ = [
    'Controller',
    ]


import os
import pwd
import sys
import dbus
import time
import psutil
import subprocess

try:
    import pycurl
except ImportError:
    pycurl = None

from contextlib import ExitStack
from distutils.spawn import find_executable
from pkg_resources import resource_string as resource_bytes
from systemimage.helpers import temporary_directory
from systemimage.testing.helpers import (
    data_path, find_dbus_process, makedirs, reset_envar, wait_for_service)
from unittest.mock import patch


SPACE = ' '
DLSERVICE = os.environ.get(
    'SYSTEMIMAGE_DLSERVICE',
    '/usr/bin/ubuntu-download-manager'
    # For debugging the in-tree version of u-d-m.
    #'/bin/sh $HOME/projects/phone/trunk/tools/runme.sh'
    )


def start_system_image(controller):
    wait_for_service(reload=False)
    process = find_dbus_process(controller.ini_path)
    if process is None:
        raise RuntimeError('Could not start system-image-dbus')


def stop_system_image(controller):
    if controller.ini_path is None:
        process = None
    else:
        process = find_dbus_process(controller.ini_path)
    try:
        bus = dbus.SystemBus()
        service = bus.get_object('com.canonical.SystemImage', '/Service')
        iface = dbus.Interface(service, 'com.canonical.SystemImage')
        iface.Exit()
    except dbus.DBusException:
        # The process might not be running at all.
        return
    if process is not None:
        process.wait(60)


def _find_udm_process():
    for process in psutil.process_iter():
        cmdline = SPACE.join(process.cmdline())
        if 'ubuntu-download-manager' in cmdline and '-stoppable' in cmdline:
            return process
    return None


def start_downloader(controller):
    service = dbus.SystemBus().get_object('org.freedesktop.DBus', '/')
    iface = dbus.Interface(service, 'org.freedesktop.DBus')
    reply = 0
    while reply != 2:
        reply = iface.StartServiceByName(
            'com.canonical.applications.Downloader', 0)
        time.sleep(0.1)
    # Something innocuous.
    process = _find_udm_process()
    if process is None:
        raise RuntimeError('Could not start ubuntu-download-manager')


def stop_downloader(controller):
    # See find_dbus_process() for details.
    process = _find_udm_process()
    try:
        bus = dbus.SystemBus()
        service = bus.get_object('com.canonical.applications.Downloader', '/')
        iface = dbus.Interface(
            service, 'com.canonical.applications.DownloadManager')
        iface.exit()
    except dbus.DBusException:
        # The process might not be running at all.
        return
    if process is not None:
        process.wait(60)


SERVICES = [
   ('com.canonical.SystemImage',
<<<<<<< HEAD
    '{python} -m {self.MODULE} -C {self.ini_path} --testing {self.mode}',
=======
    '{python} -m {self.MODULE} -C {self.ini_path} '
    '{self.curl_cert} --testing {self.mode}',
>>>>>>> a9637367
    start_system_image,
    stop_system_image,
   ),
   ]


if pycurl is None:
    USING_PYCURL = False
else:
    USING_PYCURL = int(os.environ.get('SYSTEMIMAGE_PYCURL', '0'))

if not USING_PYCURL:
    SERVICES.append(
    ('com.canonical.applications.Downloader',
    DLSERVICE +
        ' {self.udm_certs} -disable-timeout -stoppable -log-dir {self.tmpdir}',
    start_downloader,
    stop_downloader,
   )
   )


class Controller:
    """Start and stop D-Bus service under test."""

    MODULE = 'systemimage.testing.service'

    def __init__(self, logfile=None, loglevel='info'):
<<<<<<< HEAD
=======
        self.loglevel = loglevel
>>>>>>> a9637367
        # Non-public.
        self._stack = ExitStack()
        self._stoppers = []
        # Public.
        self.tmpdir = self._stack.enter_context(temporary_directory())
        self.config_path = os.path.join(self.tmpdir, 'dbus-system.conf')
        self.serverdir = self._stack.enter_context(temporary_directory())
        self.daemon_pid = None
        self.mode = 'live'
        self.udm_certs = ''
        self.curl_cert = ''
        self.patcher = None
        # Set up the dbus-daemon system configuration file.
        path = data_path('dbus-system.conf.in')
        with open(path, 'r', encoding='utf-8') as fp:
            template = fp.read()
        username = pwd.getpwuid(os.getuid()).pw_name
        config = template.format(tmpdir=self.tmpdir, user=username)
        with open(self.config_path, 'w', encoding='utf-8') as fp:
            fp.write(config)
        # We need a client.ini file for the subprocess.
        self.ini_tmpdir = self._stack.enter_context(temporary_directory())
        self.ini_vardir = self._stack.enter_context(temporary_directory())
        self.ini_logfile = (os.path.join(self.ini_tmpdir, 'client.log')
                            if logfile is None
                            else logfile)
        self.ini_path = os.path.join(self.tmpdir, 'config.d')
        makedirs(self.ini_path)
        self._reset_configs()

    def _reset_configs(self):
        for filename in os.listdir(self.ini_path):
            if filename.endswith('.ini'):
                os.remove(os.path.join(self.ini_path, filename))
        template = resource_bytes(
<<<<<<< HEAD
            'systemimage.tests.data', 'config_03.ini').decode('utf-8')
        with open(self.ini_path, 'w', encoding='utf-8') as fp:
            print(template.format(tmpdir=ini_tmpdir,
                                  vardir=ini_vardir,
                                  logfile=ini_logfile,
                                  loglevel=loglevel),
=======
            'systemimage.tests.data', '01.ini').decode('utf-8')
        defaults = os.path.join(self.ini_path, '00_defaults.ini')
        with open(defaults, 'w', encoding='utf-8') as fp:
            print(template.format(tmpdir=self.ini_tmpdir,
                                  vardir=self.ini_vardir,
                                  logfile=self.ini_logfile,
                                  loglevel=self.loglevel),
>>>>>>> a9637367
                  file=fp)

    def _configure_services(self):
        self.stop_children()
        # Now we have to set up the .service files.  We use the Python
        # executable used to run the tests, executing the entry point as would
        # happen in a deployed script or virtualenv.
        for service, command_template, starter, stopper in SERVICES:
            command = command_template.format(python=sys.executable, self=self)
            service_file = service + '.service'
            path = data_path(service_file + '.in')
            with open(path, 'r', encoding='utf-8') as fp:
                template = fp.read()
            config = template.format(command=command)
            service_path = os.path.join(self.tmpdir, service_file)
            with open(service_path, 'w', encoding='utf-8') as fp:
                fp.write(config)
            self._stoppers.append(stopper)
        # If the dbus-daemon is running, reload its configuration files.
        if self.daemon_pid is not None:
            wait_for_service()

    def _set_udm_certs(self, cert_pem, certificate_path):
        self.udm_certs = (
            '' if cert_pem is None
            else '-self-signed-certs ' + certificate_path)

    def _set_curl_certs(self, cert_pem, certificate_path):
        # We have to set up the PyCURL downloader's self-signed certificate for
        # the test in two ways.  First, because we might be spawning the D-Bus
        # service, we have to pass the path to the cert to that service...
        self.curl_cert = (
            '' if cert_pem is None
            else '--self-signed-cert ' + certificate_path)
        # ...but the controller is also used to set the mode for foreground
        # tests, such as test_download.py.  Here we don't spawn any D-Bus
        # processes, but we still have to mock make_testable() in curl.py so
        # that the PyCURL object accepts the self-signed cert.
        if self.patcher is not None:
            self.patcher.stop()
            self.patcher = None
        if cert_pem is not None:
            def self_sign(c):
                c.setopt(pycurl.CAINFO, certificate_path)
            self.patcher = patch('systemimage.curl.make_testable', self_sign)
            self.patcher.start()

    def set_mode(self, *, cert_pem=None, service_mode=''):
        self.mode = service_mode
        certificate_path = data_path(cert_pem)
        if USING_PYCURL:
            self._set_curl_certs(cert_pem, certificate_path)
        else:
            self._set_udm_certs(cert_pem, certificate_path)
        self._reset_configs()
        self._configure_services()

    def _start(self):
        """Start the SystemImage service in a subprocess.

        Use the output from dbus-daemon to gather the address and pid of the
        service in the subprocess.  We'll use those in the foreground process
        to talk to our test instance of the service (rather than any similar
        service running normally on the development desktop).
        """
        daemon_exe = find_executable('dbus-daemon')
        if daemon_exe is None:
            print('Cannot find the `dbus-daemon` executable', file=sys.stderr)
            return
        os.environ['DBUS_VERBOSE'] = '1'
        dbus_args = [
            daemon_exe,
            #'/usr/lib/x86_64-linux-gnu/dbus-1.0/debug-build/bin/dbus-daemon',
            '--fork',
            '--config-file=' + str(self.config_path),
            # Return the address and pid on stdout.
            '--print-address=1',
            '--print-pid=1',
            ]
        stdout = subprocess.check_output(dbus_args, bufsize=4096,
                                         universal_newlines=True)
        lines = stdout.splitlines()
        dbus_address = lines[0].strip()
        self.daemon_pid = int(lines[1].strip())
        #print('DBUS_LAUNCH PID:', self.daemon_pid)
        self._stack.callback(self._kill, self.daemon_pid)
        #print("DBUS_SYSTEM_BUS_ADDRESS='{}'".format(dbus_address))
        # Set the service's address into the environment for rendezvous.
        self._stack.enter_context(reset_envar('DBUS_SYSTEM_BUS_ADDRESS'))
        os.environ['DBUS_SYSTEM_BUS_ADDRESS'] = dbus_address
        # Try to start the DBus services.
        for service, command_template, starter, stopper in SERVICES:
            starter(self)

    def start(self):
        if self.daemon_pid is not None:
            # Already started.
            return
        try:
            self._configure_services()
            self._start()
        except:
            self._stack.close()
            raise

    def stop_children(self):
        # If the dbus-daemon is already running, kill all the children.
        if self.daemon_pid is not None:
            for stopper in self._stoppers:
                stopper(self)
        del self._stoppers[:]

    def _kill(self, pid):
        self.stop_children()
        process = psutil.Process(pid)
        process.terminate()
        process.wait(60)
        self.daemon_pid = None

    def stop(self):
        self._stack.close()<|MERGE_RESOLUTION|>--- conflicted
+++ resolved
@@ -116,12 +116,8 @@
 
 SERVICES = [
    ('com.canonical.SystemImage',
-<<<<<<< HEAD
-    '{python} -m {self.MODULE} -C {self.ini_path} --testing {self.mode}',
-=======
     '{python} -m {self.MODULE} -C {self.ini_path} '
     '{self.curl_cert} --testing {self.mode}',
->>>>>>> a9637367
     start_system_image,
     stop_system_image,
    ),
@@ -150,10 +146,7 @@
     MODULE = 'systemimage.testing.service'
 
     def __init__(self, logfile=None, loglevel='info'):
-<<<<<<< HEAD
-=======
         self.loglevel = loglevel
->>>>>>> a9637367
         # Non-public.
         self._stack = ExitStack()
         self._stoppers = []
@@ -189,14 +182,6 @@
             if filename.endswith('.ini'):
                 os.remove(os.path.join(self.ini_path, filename))
         template = resource_bytes(
-<<<<<<< HEAD
-            'systemimage.tests.data', 'config_03.ini').decode('utf-8')
-        with open(self.ini_path, 'w', encoding='utf-8') as fp:
-            print(template.format(tmpdir=ini_tmpdir,
-                                  vardir=ini_vardir,
-                                  logfile=ini_logfile,
-                                  loglevel=loglevel),
-=======
             'systemimage.tests.data', '01.ini').decode('utf-8')
         defaults = os.path.join(self.ini_path, '00_defaults.ini')
         with open(defaults, 'w', encoding='utf-8') as fp:
@@ -204,7 +189,6 @@
                                   vardir=self.ini_vardir,
                                   logfile=self.ini_logfile,
                                   loglevel=self.loglevel),
->>>>>>> a9637367
                   file=fp)
 
     def _configure_services(self):
