--- conflicted
+++ resolved
@@ -35,12 +35,8 @@
 from pkg_resources import resource_string as resource_bytes
 from systemimage.helpers import temporary_directory
 from systemimage.testing.helpers import (
-<<<<<<< HEAD
-    data_path, find_dbus_process, reset_envar)
+    data_path, find_dbus_process, makedirs, reset_envar)
 from unittest.mock import patch
-=======
-    data_path, find_dbus_process, makedirs, reset_envar)
->>>>>>> 53f37bf7
 
 
 SPACE = ' '
@@ -118,11 +114,6 @@
         process.wait(60)
 
 
-<<<<<<< HEAD
-=======
-DLSERVICE = '/usr/bin/ubuntu-download-manager'
-
->>>>>>> 53f37bf7
 SERVICES = [
    ('com.canonical.SystemImage',
     '{python} -m {self.MODULE} -C {self.ini_path} '
