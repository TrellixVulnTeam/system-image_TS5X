--- conflicted
+++ resolved
@@ -28,10 +28,7 @@
 
 from dbus.mainloop.glib import DBusGMainLoop
 from pkg_resources import resource_string as resource_bytes
-<<<<<<< HEAD
-=======
 from systemimage.apply import factory_reset, production_reset
->>>>>>> a9637367
 from systemimage.candidates import delta_filter, full_filter
 from systemimage.config import config
 from systemimage.helpers import (
@@ -194,23 +191,10 @@
     args = parser.parse_args(sys.argv[1:])
     try:
         config.load(args.config)
-<<<<<<< HEAD
-    except FileNotFoundError as error:
-        parser.error('\nConfiguration file not found: {}'.format(error))
-        assert 'parser.error() does not return' # pragma: no cover
-    # Load the optional channel.ini file, which must live next to the
-    # configuration file.  It's okay if this file does not exist.
-    channel_ini = os.path.join(os.path.dirname(args.config), 'channel.ini')
-    try:
-        config.load(channel_ini, override=True)
-    except FileNotFoundError:
-        pass
-=======
     except (TypeError, FileNotFoundError):
         parser.error('\nConfiguration directory not found: {}'.format(
             args.config))
         assert 'parser.error() does not return' # pragma: no cover
->>>>>>> a9637367
 
     if args.skip_gpg_verification:
         print("""\
@@ -348,27 +332,6 @@
                 print('    {} (alias for: {})'.format(key, alias))
         return 0
 
-<<<<<<< HEAD
-    # When verbosity is at 1, logging every progress signal from
-    # ubuntu-download-manager would be way too noisy.  OTOH, not printing
-    # anything leads some folks to think the process is just hung, since it
-    # can take a long time to download all the data files.  As a compromise,
-    # we'll output some dots to stderr at verbosity 1, but we won't log these
-    # dots since they would just be noise.  This doesn't have to be perfect.
-    if args.verbose == 1:                           # pragma: no cover
-        dot_count = 0
-        def callback(received, total):
-            nonlocal dot_count
-            sys.stderr.write('.')
-            sys.stderr.flush()
-            dot_count += 1
-            if dot_count % 78 == 0 or received >= total:
-                sys.stderr.write('\n')
-                sys.stderr.flush()
-    else:
-        def callback(received, total):
-            log.debug('received: {} of {} bytes', received, total)
-=======
     state = State(candidate_filter=candidate_filter)
 
     for meter in args.progress:
@@ -381,7 +344,6 @@
         else:
             parser.error('Unknown progress meter: {}'.format(meter))
             assert 'parser.error() does not return' # pragma: no cover
->>>>>>> a9637367
 
     if args.dry_run:
         try:
