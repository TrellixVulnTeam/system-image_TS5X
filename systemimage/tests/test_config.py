# Copyright (C) 2013-2015 Canonical Ltd.
# Author: Barry Warsaw <barry@ubuntu.com>

# This program is free software: you can redistribute it and/or modify
# it under the terms of the GNU General Public License as published by
# the Free Software Foundation; version 3 of the License.
#
# This program is distributed in the hope that it will be useful,
# but WITHOUT ANY WARRANTY; without even the implied warranty of
# MERCHANTABILITY or FITNESS FOR A PARTICULAR PURPOSE.  See the
# GNU General Public License for more details.
#
# You should have received a copy of the GNU General Public License
# along with this program.  If not, see <http://www.gnu.org/licenses/>.

"""Test the configuration parser."""

__all__ = [
    'TestConfiguration',
    ]


import os
import sys
import stat
import shutil
import logging
import unittest

from contextlib import ExitStack, contextmanager
from datetime import timedelta
from subprocess import CalledProcessError, check_output
from systemimage.apply import Reboot
from systemimage.config import Configuration
from systemimage.device import SystemProperty
from systemimage.scores import WeightedScorer
from systemimage.testing.helpers import configuration, data_path, touch_build
from unittest.mock import patch


@contextmanager
<<<<<<< HEAD
def _patch_device_hook():
=======
def _patch_device_hook(side_effect=FileNotFoundError):
>>>>>>> a9637367
    # The device hook has two things that generally need patching.  The first
    # is the logging output, which is just noise for testing purposes, so
    # silence it.  The second is that the `getprop` command may actually exist
    # on test system, and we want a consistent environment (i.e. the
    # assumption that the command does not exist).
    with ExitStack() as resources:
        resources.enter_context(patch('systemimage.device.logging.getLogger'))
        resources.enter_context(
<<<<<<< HEAD
            patch('systemimage.device.check_output',
                  side_effect=FileNotFoundError))
=======
            patch('systemimage.device.check_output', side_effect=side_effect))
>>>>>>> a9637367
        yield


class TestConfiguration(unittest.TestCase):
    def test_defaults(self):
        config = Configuration()
        # [service]
        self.assertEqual(config.service.base, 'system-image.ubuntu.com')
        self.assertEqual(config.http_base, 'http://system-image.ubuntu.com')
        self.assertEqual(config.https_base, 'https://system-image.ubuntu.com')
        self.assertEqual(config.service.channel, 'daily')
        self.assertEqual(config.service.build_number, 0)
        # [system]
        self.assertEqual(config.system.tempdir, '/tmp')
        self.assertEqual(config.system.logfile,
                         '/var/log/system-image/client.log')
        self.assertEqual(config.system.loglevel,
                         (logging.INFO, logging.ERROR))
        self.assertEqual(config.system.settings_db,
                         '/var/lib/system-image/settings.db')
        # [hooks]
        self.assertEqual(config.hooks.device, SystemProperty)
        self.assertEqual(config.hooks.scorer, WeightedScorer)
        self.assertEqual(config.hooks.apply, Reboot)
        # [gpg]
        self.assertEqual(config.gpg.archive_master,
                         '/usr/share/system-image/archive-master.tar.xz')
        self.assertEqual(
            config.gpg.image_master,
            '/var/lib/system-image/keyrings/image-master.tar.xz')
        self.assertEqual(
            config.gpg.image_signing,
            '/var/lib/system-image/keyrings/image-signing.tar.xz')
        self.assertEqual(
            config.gpg.device_signing,
            '/var/lib/system-image/keyrings/device-signing.tar.xz')
        # [updater]
        self.assertEqual(config.updater.cache_partition,
                         '/android/cache/recovery')
        self.assertEqual(config.updater.data_partition,
                         '/var/lib/system-image')
        # [dbus]
        self.assertEqual(config.dbus.lifetime.total_seconds(), 600)

    @configuration('config.config_01.ini')
    def test_basic_config_d(self, config):
        # Read a basic config.d directory and check that the various attributes
        # and values are correct.
        #
        # [service]
        self.assertEqual(config.service.base, 'phablet.example.com')
        self.assertEqual(config.http_base, 'http://phablet.example.com')
        self.assertEqual(config.https_base, 'https://phablet.example.com')
        self.assertEqual(config.service.channel, 'stable')
        self.assertEqual(config.service.build_number, 0)
        # [system]
        self.assertEqual(config.system.tempdir, '/tmp')
        self.assertEqual(config.system.logfile,
                         '/var/log/system-image/client.log')
        self.assertEqual(config.system.loglevel,
                         (logging.ERROR, logging.ERROR))
        self.assertEqual(config.system.settings_db,
                         '/var/lib/phablet/settings.db')
        self.assertEqual(config.system.timeout, timedelta(seconds=10))
        # [hooks]
        self.assertEqual(config.hooks.device, SystemProperty)
        self.assertEqual(config.hooks.scorer, WeightedScorer)
        self.assertEqual(config.hooks.apply, Reboot)
        # [gpg]
        self.assertEqual(config.gpg.archive_master,
                         '/usr/share/phablet/archive-master.tar.xz')
        self.assertEqual(config.gpg.image_master,
                         '/etc/phablet/image-master.tar.xz')
        self.assertEqual(config.gpg.image_signing,
                         '/var/lib/phablet/image-signing.tar.xz')
        self.assertEqual(config.gpg.device_signing,
                         '/var/lib/phablet/device-signing.tar.xz')
        # [updater]
        self.assertEqual(config.updater.cache_partition[-14:],
                         '/android/cache')
        self.assertEqual(config.updater.data_partition[-20:],
                         '/lib/phablet/updater')
        # [dbus]
        self.assertEqual(config.dbus.lifetime.total_seconds(), 120)

<<<<<<< HEAD
    def test_special_dbus_logging_level(self):
        # Read a config.ini that has a loglevel value with an explicit dbus
        # logging level.
        ini_file = data_path('config_10.ini')
        config = Configuration(ini_file)
        self.assertEqual(config.system.loglevel,
                         (logging.CRITICAL, logging.DEBUG))

    def test_nonstandard_ports(self):
        # config_02.ini has non-standard http and https ports.
        ini_file = data_path('config_02.ini')
        config = Configuration(ini_file)
=======
    @configuration
    def test_should_have_reloaded(self, config_d):
        # If a configuration is already loaded, it cannot be loaded again.
        # Use .reload() instead.
        config = Configuration(config_d)
        self.assertRaises(RuntimeError, config.load, config_d)

    @configuration
    def test_ignore_some_files(self, config_d):
        # Any file that doesn't follow the NN_whatever.ini format isn't loaded.
        path_1 = os.path.join(config_d, 'dummy_file')
        with open(path_1, 'w', encoding='utf-8') as fp:
            print('ignore me', file=fp)
        path_2 = os.path.join(config_d, 'nounderscore.ini')
        with open(path_2, 'w', encoding='utf-8') as fp:
            print('ignore me', file=fp)
        path_3 = os.path.join(config_d, 'XX_almost.ini')
        with open(path_3, 'w', encoding='utf-8') as fp:
            print('ignore me', file=fp)
        config = Configuration(config_d)
        self.assertNotIn('dummy_file', config.ini_files)
        self.assertNotIn('nounderscore.ini', config.ini_files)
        self.assertNotIn('XX_almost.ini', config.ini_files)

    @configuration('config.config_02.ini')
    def test_special_dbus_logging_level(self, config):
        # Read a config.ini that has a loglevel value with an explicit dbus
        # logging level.
        self.assertEqual(config.system.loglevel,
                         (logging.CRITICAL, logging.DEBUG))

    @configuration('config.config_03.ini')
    def test_nonstandard_ports(self, config):
        # This ini file has non-standard http and https ports.
>>>>>>> a9637367
        self.assertEqual(config.service.base, 'phablet.example.com')
        self.assertEqual(config.http_base, 'http://phablet.example.com:8080')
        self.assertEqual(config.https_base,
                         'https://phablet.example.com:80443')

    @configuration('config.config_05.ini')
    def test_disabled_http_port(self, config):
        # This ini file has http port disabled and non-standard https port.
        self.assertEqual(config.service.base, 'phablet.example.com')
        self.assertEqual(config.http_base, 'https://phablet.example.com:80443')
        self.assertEqual(config.https_base,
                         'https://phablet.example.com:80443')

    @configuration('config.config_06.ini')
    def test_disabled_https_port(self, config):
        # This in i file has https port disabled and standard http port.
        self.assertEqual(config.service.base, 'phablet.example.com')
        self.assertEqual(config.http_base, 'http://phablet.example.com')
        self.assertEqual(config.https_base, 'http://phablet.example.com')

    @configuration
    def test_both_ports_disabled(self, config_d):
        # This ini file has both http and https ports disabled.
        shutil.copy(data_path('config.config_07.ini'),
                    os.path.join(config_d, '01_override.ini'))
        config = Configuration()
        with self.assertRaises(ValueError) as cm:
            config.load(config_d)
        self.assertEqual(cm.exception.args[0],
                         'Cannot disable both http and https ports')

    @configuration
    def test_negative_port_number(self, config_d):
        # This ini file has a negative port number.
        shutil.copy(data_path('config.config_08.ini'),
                    os.path.join(config_d, '01_override.ini'))
        with self.assertRaises(ValueError) as cm:
            Configuration(config_d)
        self.assertEqual(cm.exception.args[0], '-1')

    @configuration
    def test_get_build_number(self, config):
        # The current build number is stored in a file specified in the
        # configuration file.
        touch_build(1500)
        config.reload()
        self.assertEqual(config.build_number, 1500)

    @configuration
    def test_get_build_number_after_reload(self, config):
        # After a reload, the build number gets updated.
        self.assertEqual(config.build_number, 0)
        touch_build(801)
        config.reload()
        self.assertEqual(config.build_number, 801)

    @configuration
    def test_get_build_number_missing(self, config):
        # The build file is missing, so the build number defaults to 0.
        self.assertEqual(config.build_number, 0)

    @configuration
    def test_get_device_name(self, config):
        # The device name as we'd expect it to work on a real image.
        with patch('systemimage.device.check_output', return_value='nexus7'):
            self.assertEqual(config.device, 'nexus7')
            # Get it again to test out the cache.
            self.assertEqual(config.device, 'nexus7')

    @configuration
    def test_get_device_name_fallback(self, config):
        # Fallback for testing on non-images.
        with _patch_device_hook(side_effect=CalledProcessError(1, 'ignore')):
            self.assertEqual(config.device, '?')

    def test_device_no_getprop_fallback(self):
        # Like above, but a FileNotFoundError occurs instead.
        config = Configuration()
        with _patch_device_hook():
            self.assertEqual(config.device, '?')

    @configuration
    def test_service_device(self, config_d):
        # A configuration file could have a [service]device variable, which
        # takes precedence.
        shutil.copy(data_path('config.config_11.ini'),
                    os.path.join(config_d, '01_override.ini'))
        with patch('systemimage.device.check_output', return_value='nexus9'):
            config = Configuration(config_d)
            # This gets the [service]device value from the configuration file,
            # not the output of the hook.
            self.assertEqual(config.device, 'nexus8')

    @configuration
    def test_device_no_getprop_fallback(self, config):
        # Like above, but a FileNotFoundError occurs instead.
        with _patch_device_hook():
            self.assertEqual(config.device, '?')

    @configuration
    def test_get_channel(self, config):
        self.assertEqual(config.channel, 'stable')

    @configuration
    def test_overrides(self, config):
        self.assertEqual(config.build_number, 0)
        self.assertEqual(config.device, 'nexus7')
        self.assertEqual(config.channel, 'stable')
        config.build_number = 20250801
        config.device = 'phablet'
        config.channel = 'daily-proposed'
        self.assertEqual(config.build_number, 20250801)
        self.assertEqual(config.device, 'phablet')
        self.assertEqual(config.channel, 'daily-proposed')

    @configuration
    def test_build_number_cli_override(self, config):
        # When setting the build number, e.g. --build on the cli, we have an
        # additional value we can check.  Normally we only care what the build
        # number is, but in a one specific case we care whether it was
        # overridden on the command line.  When a channel alias switch is
        # happening we normally set the build number to 0 to force a full
        # update.  However the user can override this on the cli by setting
        # --build, which takes precedence.
        self.assertEqual(config.build_number, 0)
        self.assertFalse(config.build_number_override)
        config.build_number = 108
        self.assertEqual(config.build_number, 108)
        self.assertTrue(config.build_number_override)

    @configuration
    def test_bad_override(self, config):
        with self.assertRaises(ValueError) as cm:
            # Looks like an int, but isn't.
            config.build_number = '20150801'
        self.assertEqual(str(cm.exception), 'integer is required, got: str')

    @configuration
    def test_reset_build_number(self, config):
        old_build = config.build_number
        self.assertEqual(old_build, 0)
        config.build_number = 20990000
        self.assertEqual(config.build_number, 20990000)
        del config.build_number
        self.assertEqual(config.build_number, 0)
        config.build_number = 21000000
        self.assertEqual(config.build_number, 21000000)

    @configuration('00.ini', 'config.config_09.ini')
    def test_later_files_override(self, config):
        # This value comes from the 00.ini file.
        self.assertEqual(config.system.timeout, timedelta(seconds=1))
        # These get overridden in second ini file.
        self.assertEqual(config.service.base, 'systum-imaje.ubuntu.com')
        self.assertEqual(config.dbus.lifetime, timedelta(hours=1))

    @configuration
    def test_tempdir(self, config):
        # config.tempdir is randomly created.
        self.assertEqual(config.tempdir[-26:-8], '/tmp/system-image-')
        self.assertEqual(stat.filemode(os.stat(config.tempdir).st_mode),
                         'drwx--S---')

    def test_tempdir_cleanup(self):
        # config.tempdir gets cleaned up when the process exits gracefully.
        #
        # To test this, we invoke Python in a subprocess and ask it to print
        # config.tempdir, letting that process exit normally.  Then check that
        # the directory has been removed.  Note of course that *ungraceful*
        # exits won't invoke the atexit handlers and thus won't clean up the
        # directory.  Be sure [system]tempdir is on a tempfs and you'll be
        # fine.
        command = [
            sys.executable,
            '-c',
            """from systemimage.config import config; import stat, os; \
               print(stat.filemode(os.stat(config.tempdir).st_mode), \
               config.tempdir)"""
            ]
        stdout = check_output(command, universal_newlines=True)
        self.assertEqual(stdout[:29], 'drwx--S--- /tmp/system-image-')
        self.assertFalse(os.path.exists(stdout.split()[1]))

<<<<<<< HEAD
    def test_constructor(self):
        # LP: #1342183: Configuration constructor takes an ini_file argument.
        config = Configuration(data_path('config_01.ini'))
        self.assertEqual(config.service.base, 'phablet.example.com')

    def test_main_ini_file_must_contain_system_stanza(self):
        # It's okay if an override is missing the [system] stanza, but the
        # main ini file (i.e. non-override) must contain it.
        ini_file = data_path('config_09.ini')
        config = Configuration()
        self.assertRaises(KeyError, config.load, ini_file)

    def test_channel_ini_device_override(self):
        # A channel.ini file can override the device name.
        config = Configuration(data_path('config_01.ini'))
        config.load(data_path('channel_06.ini'), override=True)
        self.assertEqual(config.device, 'shoephone')

    def test_channel_ini_missing_device_override(self):
        # The channel.ini can omit the [service]device setting, in which case
        # the hook is still used.
        config = Configuration(data_path('config_01.ini'))
        config.load(data_path('channel_05.ini'), override=True)
        with _patch_device_hook():
            self.assertEqual(config.device, '?')

    def test_channel_ini_empty_device_override(self):
        # The channel.ini can have an empty [service]device setting, in which
        # case the hook is still used.
        config = Configuration(data_path('config_01.ini'))
        config.load(data_path('channel_07.ini'), override=True)
        with _patch_device_hook():
            self.assertEqual(config.device, '?')
=======
    @configuration('config.config_01.ini')
    def test_constructor(self, config_d):
        # Configuration constructor takes an optional directory argument.
        config = Configuration(config_d)
        self.assertEqual(config.service.base, 'phablet.example.com')
        # Passing in a non-directory is not allowed.
        self.assertRaises(TypeError,
                          Configuration, data_path('config.config_01.ini'))

    @configuration
    def test_phased_percentage(self, config):
        # By default, the phased percentage override is None.
        self.assertIsNone(config.phase_override)

    @configuration
    def test_phased_percentage_override(self, config):
        # The phased percentage for the device can be overridden.
        self.assertIsNone(config.phase_override)
        config.phase_override = 33
        self.assertEqual(config.phase_override, 33)
        # It can also be reset.
        del config.phase_override
        self.assertIsNone(config.phase_override)

    @configuration
    def test_phased_percentage_override_int(self, config):
        # When overriding the phased percentage, the new value must be an int.
        self.assertRaises(ValueError, setattr, config, 'phase_override', '!')

    @configuration
    def test_crazy_phase(self, config):
        config.phase_override = -100
        self.assertEqual(config.phase_override, 0)
        config.phase_override = 108
        self.assertEqual(config.phase_override, 100)
        config.phase_override = 0
        self.assertEqual(config.phase_override, 0)
        config.phase_override = 100
        self.assertEqual(config.phase_override, 100)

    @configuration('config.config_10.ini')
    def test_missing_stanza_okay(self, config):
        # config_09.ini does not contain a [system] section, so that gets set
        # to the built-in default values.
        self.assertEqual(config.system.logfile,
                         '/var/log/system-image/client.log')

    @configuration
    def test_user_agent(self, config):
        # The User-Agent string contains the device, channel, and build.
        config.device = 'geddyboard'
        config.channel = 'devel-trio'
        config.build_number = 2112
        self.assertEqual(
            config.user_agent,
            'Ubuntu System Image Upgrade Client: '
            'device=geddyboard;channel=devel-trio;build=2112')
>>>>>>> a9637367
<|MERGE_RESOLUTION|>--- conflicted
+++ resolved
@@ -39,11 +39,7 @@
 
 
 @contextmanager
-<<<<<<< HEAD
-def _patch_device_hook():
-=======
 def _patch_device_hook(side_effect=FileNotFoundError):
->>>>>>> a9637367
     # The device hook has two things that generally need patching.  The first
     # is the logging output, which is just noise for testing purposes, so
     # silence it.  The second is that the `getprop` command may actually exist
@@ -52,12 +48,7 @@
     with ExitStack() as resources:
         resources.enter_context(patch('systemimage.device.logging.getLogger'))
         resources.enter_context(
-<<<<<<< HEAD
-            patch('systemimage.device.check_output',
-                  side_effect=FileNotFoundError))
-=======
             patch('systemimage.device.check_output', side_effect=side_effect))
->>>>>>> a9637367
         yield
 
 
@@ -143,20 +134,6 @@
         # [dbus]
         self.assertEqual(config.dbus.lifetime.total_seconds(), 120)
 
-<<<<<<< HEAD
-    def test_special_dbus_logging_level(self):
-        # Read a config.ini that has a loglevel value with an explicit dbus
-        # logging level.
-        ini_file = data_path('config_10.ini')
-        config = Configuration(ini_file)
-        self.assertEqual(config.system.loglevel,
-                         (logging.CRITICAL, logging.DEBUG))
-
-    def test_nonstandard_ports(self):
-        # config_02.ini has non-standard http and https ports.
-        ini_file = data_path('config_02.ini')
-        config = Configuration(ini_file)
-=======
     @configuration
     def test_should_have_reloaded(self, config_d):
         # If a configuration is already loaded, it cannot be loaded again.
@@ -191,7 +168,6 @@
     @configuration('config.config_03.ini')
     def test_nonstandard_ports(self, config):
         # This ini file has non-standard http and https ports.
->>>>>>> a9637367
         self.assertEqual(config.service.base, 'phablet.example.com')
         self.assertEqual(config.http_base, 'http://phablet.example.com:8080')
         self.assertEqual(config.https_base,
@@ -265,12 +241,6 @@
     def test_get_device_name_fallback(self, config):
         # Fallback for testing on non-images.
         with _patch_device_hook(side_effect=CalledProcessError(1, 'ignore')):
-            self.assertEqual(config.device, '?')
-
-    def test_device_no_getprop_fallback(self):
-        # Like above, but a FileNotFoundError occurs instead.
-        config = Configuration()
-        with _patch_device_hook():
             self.assertEqual(config.device, '?')
 
     @configuration
@@ -375,41 +345,6 @@
         self.assertEqual(stdout[:29], 'drwx--S--- /tmp/system-image-')
         self.assertFalse(os.path.exists(stdout.split()[1]))
 
-<<<<<<< HEAD
-    def test_constructor(self):
-        # LP: #1342183: Configuration constructor takes an ini_file argument.
-        config = Configuration(data_path('config_01.ini'))
-        self.assertEqual(config.service.base, 'phablet.example.com')
-
-    def test_main_ini_file_must_contain_system_stanza(self):
-        # It's okay if an override is missing the [system] stanza, but the
-        # main ini file (i.e. non-override) must contain it.
-        ini_file = data_path('config_09.ini')
-        config = Configuration()
-        self.assertRaises(KeyError, config.load, ini_file)
-
-    def test_channel_ini_device_override(self):
-        # A channel.ini file can override the device name.
-        config = Configuration(data_path('config_01.ini'))
-        config.load(data_path('channel_06.ini'), override=True)
-        self.assertEqual(config.device, 'shoephone')
-
-    def test_channel_ini_missing_device_override(self):
-        # The channel.ini can omit the [service]device setting, in which case
-        # the hook is still used.
-        config = Configuration(data_path('config_01.ini'))
-        config.load(data_path('channel_05.ini'), override=True)
-        with _patch_device_hook():
-            self.assertEqual(config.device, '?')
-
-    def test_channel_ini_empty_device_override(self):
-        # The channel.ini can have an empty [service]device setting, in which
-        # case the hook is still used.
-        config = Configuration(data_path('config_01.ini'))
-        config.load(data_path('channel_07.ini'), override=True)
-        with _patch_device_hook():
-            self.assertEqual(config.device, '?')
-=======
     @configuration('config.config_01.ini')
     def test_constructor(self, config_d):
         # Configuration constructor takes an optional directory argument.
@@ -466,5 +401,4 @@
         self.assertEqual(
             config.user_agent,
             'Ubuntu System Image Upgrade Client: '
-            'device=geddyboard;channel=devel-trio;build=2112')
->>>>>>> a9637367
+            'device=geddyboard;channel=devel-trio;build=2112')