# Copyright (C) 2013-2015 Canonical Ltd.
# Author: Barry Warsaw <barry@ubuntu.com>

# This program is free software: you can redistribute it and/or modify
# it under the terms of the GNU General Public License as published by
# the Free Software Foundation; version 3 of the License.
#
# This program is distributed in the hope that it will be useful,
# but WITHOUT ANY WARRANTY; without even the implied warranty of
# MERCHANTABILITY or FITNESS FOR A PARTICULAR PURPOSE.  See the
# GNU General Public License for more details.
#
# You should have received a copy of the GNU General Public License
# along with this program.  If not, see <http://www.gnu.org/licenses/>.

"""Test the state machine."""

__all__ = [
    'TestCachedFiles',
    'TestChannelAlias',
    'TestCommandFileDelta',
    'TestCommandFileFull',
    'TestDailyProposed',
    'TestFileOrder',
    'TestKeyringDoubleChecks',
    'TestMiscellaneous',
    'TestPhasedUpdates',
    'TestState',
    'TestStateDuplicateDestinations',
    'TestStateNewChannelsFormat',
    'TestUpdateApplied',
    ]


import os
import shutil
import hashlib
import unittest

from contextlib import ExitStack
from datetime import datetime, timedelta, timezone
from functools import partial
from subprocess import CalledProcessError
from systemimage.config import config
from systemimage.download import DuplicateDestinationError
from systemimage.gpg import Context, SignatureError
from systemimage.helpers import calculate_signature
from systemimage.state import ChecksumError, State
from systemimage.testing.demo import DemoDevice
from systemimage.testing.helpers import (
    ServerTestBase, configuration, copy, data_path, descriptions, get_index,
    make_http_server, setup_keyring_txz, setup_keyrings, sign,
    temporary_directory, touch_build)
from systemimage.testing.nose import SystemImagePlugin
<<<<<<< HEAD
# FIXME
from systemimage.tests.test_candidates import _descriptions
=======
>>>>>>> a9637367
from unittest.mock import call, patch

BAD_SIGNATURE = 'f' * 64


class TestState(unittest.TestCase):
    """Test various state transitions."""

    @classmethod
    def setUpClass(self):
        SystemImagePlugin.controller.set_mode(cert_pem='cert.pem')

    def setUp(self):
        self._stack = ExitStack()
        self._state = State()
        try:
            self._serverdir = self._stack.enter_context(temporary_directory())
            self._stack.push(make_http_server(
                self._serverdir, 8943, 'cert.pem', 'key.pem'))
            copy('state.channels_07.json', self._serverdir, 'channels.json')
            self._channels_path = os.path.join(
                self._serverdir, 'channels.json')
        except:
            self._stack.close()
            raise

    def tearDown(self):
        self._stack.close()

    @configuration
    def test_cleanup(self):
        # All residual files from the data partitions are removed.  The cache
        # partition is not touched (that clean up happens later).
        wopen = partial(open, mode='w', encoding='utf-8')
        cache_partition = config.updater.cache_partition
        data_partition = config.updater.data_partition
        with wopen(os.path.join(cache_partition, 'log')) as fp:
            print('logger keeper', file=fp)
        with wopen(os.path.join(cache_partition, 'last_log')) as fp:
            print('logger keeper', file=fp)
        with wopen(os.path.join(cache_partition, 'xxx.txt')) as fp:
            print('xxx', file=fp)
        with wopen(os.path.join(cache_partition, 'yyy.txt')) as fp:
            print('yyy', file=fp)
        with wopen(os.path.join(data_partition, 'log')) as fp:
            print('stale log', file=fp)
        with wopen(os.path.join(data_partition, 'last_log')) as fp:
            print('stale log', file=fp)
        with wopen(os.path.join(data_partition, 'blacklist.tar.xz')) as fp:
            print('black list', file=fp)
        with wopen(os.path.join(data_partition, 'blacklist.tar.xz.asc')) as fp:
            print('black list', file=fp)
        with wopen(os.path.join(data_partition, 'keyring.tar.xz')) as fp:
            print('black list', file=fp)
        with wopen(os.path.join(data_partition, 'keyring.tar.xz.asc')) as fp:
            print('black list', file=fp)
        # Here are all the files before we start up the state machine.
        self.assertEqual(len(os.listdir(cache_partition)), 4)
        self.assertEqual(len(os.listdir(data_partition)), 6)
        # Clean up step.
        State().run_thru('cleanup')
        # The blacklist and keyring files are removed from the data partition.
        contents = os.listdir(data_partition)
        self.assertEqual(len(contents), 2)
        self.assertNotIn('blacklist.tar.xz', contents)
        self.assertNotIn('blacklist.tar.xz.asc', contents)
        self.assertNotIn('keyring.tar.xz', contents)
        self.assertNotIn('keyring.tar.xz.asc', contents)
        # None of the files in the cache partition are removed.
        self.assertEqual(set(os.listdir(cache_partition)),
                         set(['log', 'last_log', 'xxx.txt', 'yyy.txt']))

    @configuration
    def test_cleanup_no_partition(self):
        # If one or more of the partitions doesn't exist, no big deal.
        #
        # The cache partition doesn't exist.
        os.rename(config.updater.cache_partition,
                  config.updater.cache_partition + '.aside')
        State().run_thru('cleanup')
        # The data partition doesn't exist.
        os.rename(config.updater.cache_partition + '.aside',
                  config.updater.cache_partition)
        os.rename(config.updater.data_partition,
                  config.updater.data_partition + '.aside')
        State().run_thru('cleanup')
        # Neither partitions exist.
        os.rename(config.updater.cache_partition,
                  config.updater.cache_partition + '.aside')
        State().run_thru('cleanup')

    @configuration
    def test_first_signature_fails_get_new_image_signing_key(self):
        # The first time we check the channels.json file, the signature fails,
        # because it's blacklisted.  Everything works out in the end though
        # because a new system image signing key is downloaded.
        #
        # Start by signing the channels file with a blacklisted key.
        sign(self._channels_path, 'spare.gpg')
        setup_keyrings()
        # Make the spare keyring the image signing key, which would normally
        # make the channels.json signature good, except that we're going to
        # blacklist it.
        setup_keyring_txz(
            'spare.gpg', 'image-master.gpg',
            dict(type='image-signing'),
            os.path.join(config.gpg.image_signing))
        # Blacklist the spare keyring.
        setup_keyring_txz(
            'spare.gpg', 'image-master.gpg', dict(type='blacklist'),
            os.path.join(self._serverdir, 'gpg', 'blacklist.tar.xz'))
        # Here's the new image signing key.
        setup_keyring_txz(
            'image-signing.gpg', 'image-master.gpg',
            dict(type='image-signing'),
            os.path.join(self._serverdir, 'gpg', 'image-signing.tar.xz'))
        # Run through the state machine twice so that we get the blacklist and
        # the channels.json file.  Since the channels.json file will not be
        # signed correctly, new state transitions will be added to re-aquire a
        # new image signing key.
        state = State()
        state.run_thru('get_channel')
        # Where we would expect a channels object, there is none.
        self.assertIsNone(state.channels)
        # Just to prove that the image signing key is going to change, let's
        # calculate the current one's checksum.
        with open(config.gpg.image_signing, 'rb') as fp:
            checksum = hashlib.md5(fp.read()).digest()
        next(state)
        # Now we have a new image signing key.
        with open(config.gpg.image_signing, 'rb') as fp:
            self.assertNotEqual(checksum, hashlib.md5(fp.read()).digest())
        # Let's re-sign the channels.json file with the new image signing
        # key.  Then step the state machine once more and we should get a
        # valid channels object.
        sign(self._channels_path, 'image-signing.gpg')
        next(state)
        self.assertEqual(state.channels.stable.devices.nexus7.index,
                         '/stable/nexus7/index.json')

    @configuration
    def test_first_signature_fails_get_bad_image_signing_key(self):
        # The first time we check the channels.json file, the signature fails.
        # We try to get the new image signing key, but it is bogus.
        setup_keyrings()
        # Start by signing the channels file with a blacklisted key.
        sign(self._channels_path, 'spare.gpg')
        # Make the new image signing key bogus by not signing it with the
        # image master key.
        setup_keyring_txz(
            'image-signing.gpg', 'spare.gpg', dict(type='image-signing'),
            os.path.join(self._serverdir, 'gpg', 'image-signing.tar.xz'))
        # Run through the state machine twice so that we get the blacklist and
        # the channels.json file.  Since the channels.json file will not be
        # signed correctly, new state transitions will be added to re-aquire a
        # new image signing key.
        state = State()
        state.run_thru('get_channel')
        # Where we would expect a channels object, there is none.
        self.assertIsNone(state.channels)
        # Just to prove that the image signing key is not going to change,
        # let's calculate the current one's checksum.
        with open(config.gpg.image_signing, 'rb') as fp:
            checksum = hashlib.md5(fp.read()).digest()
        # The next state transition will attempt to get the new image signing
        # key, but that will fail because it is not signed correctly.
        self.assertRaises(SignatureError, next, state)
        # And the old image signing key hasn't changed.
        with open(config.gpg.image_signing, 'rb') as fp:
            self.assertEqual(checksum, hashlib.md5(fp.read()).digest())

    @configuration
    def test_bad_system_image_master_exposed_by_blacklist(self):
        # The blacklist is signed by the image master key.  If the blacklist's
        # signature is bad, the state machine will attempt to download a new
        # image master key.
        setup_keyrings()
        # Start by creating a blacklist signed by a bogus key, along with a
        # new image master key.
        setup_keyring_txz(
            'spare.gpg', 'spare.gpg', dict(type='blacklist'),
            os.path.join(self._serverdir, 'gpg', 'blacklist.tar.xz'))
        setup_keyring_txz(
            'spare.gpg', 'archive-master.gpg', dict(type='image-master'),
            os.path.join(self._serverdir, 'gpg', 'image-master.tar.xz'))
        # Run the state machine long enough to grab the blacklist.  This
        # should fail with a signature error (internally).  There will be no
        # blacklist.
        state = State()
        state.run_thru('get_blacklist_1')
        self.assertIsNone(state.blacklist)
        # Just to prove that the system image master key is going to change,
        # let's calculate the current one's checksum.
        with open(config.gpg.image_master, 'rb') as fp:
            checksum = hashlib.md5(fp.read()).digest()
        # The next state transition should get us a new image master.
        state.run_until('get_blacklist_2')
        # Now we have a new system image master key.
        with open(config.gpg.image_master, 'rb') as fp:
            self.assertNotEqual(checksum, hashlib.md5(fp.read()).digest())
        # Now the blacklist file's signature should be good.
        state.run_thru('get_blacklist_2')
        self.assertEqual(os.path.basename(state.blacklist), 'blacklist.tar.xz')

    @configuration
    def test_bad_system_image_master_new_one_is_no_better(self):
        # The blacklist is signed by the system image master key.  If the
        # blacklist's signature is bad, the state machine will attempt to
        # download a new system image master key.  In this case, the signature
        # on the new system image master key is bogus.
        setup_keyrings()
        # Start by creating a blacklist signed by a bogus key, along with a
        # new image master key.
        setup_keyring_txz(
            'spare.gpg', 'spare.gpg', dict(type='blacklist'),
            os.path.join(self._serverdir, 'gpg', 'blacklist.tar.xz'))
        setup_keyring_txz(
            'spare.gpg', 'spare.gpg', dict(type='image-master'),
            os.path.join(self._serverdir, 'gpg', 'image-master.tar.xz'))
        # Run the state machine long enough to grab the blacklist.  This
        # should fail with a signature error (internally).  There will be no
        # blacklist.
        state = State()
        state.run_thru('get_blacklist_1')
        self.assertIsNone(state.blacklist)
        # Just to provide that the system image master key is going to change,
        # let's calculate the current one's checksum.
        with open(config.gpg.image_master, 'rb') as fp:
            checksum = hashlib.md5(fp.read()).digest()
        # The next state transition should get us a new image master, but its
        # signature is not good.
        self.assertRaises(SignatureError, state.run_until, 'get_blacklist_2')
        # And the old system image master key hasn't changed.
        with open(config.gpg.image_master, 'rb') as fp:
            self.assertEqual(checksum, hashlib.md5(fp.read()).digest())

    @configuration
    def test_image_master_is_missing(self):
        # The system only comes pre-seeded with the archive master public
        # keyring.  All others are downloaded.
        setup_keyrings('archive-master')
        # Put a system image master key on the server.
        setup_keyring_txz(
            'image-master.gpg', 'archive-master.gpg',
            dict(type='image-master'),
            os.path.join(self._serverdir, 'gpg', 'image-master.tar.xz'))
        # Run the state machine long enough to get the blacklist.  This should
        # download the system image master key, which will be signed against
        # the archive master.  Prove that the image master doesn't exist yet.
        self.assertFalse(os.path.exists(config.gpg.image_master))
        State().run_thru('get_blacklist_1')
        # Now the image master key exists.
        self.assertTrue(os.path.exists(config.gpg.image_master))

    @configuration
    def test_image_master_is_missing_with_blacklist(self):
        # The system only comes pre-seeded with the archive master public
        # keyring.  All others are downloaded.  This time there is a
        # blacklist and downloading that will also get the image master key.
        setup_keyrings('archive-master')
        # Put a system image master key on the server.
        setup_keyring_txz(
            'image-master.gpg', 'archive-master.gpg',
            dict(type='image-master'),
            os.path.join(self._serverdir, 'gpg', 'image-master.tar.xz'))
        setup_keyring_txz(
            'spare.gpg', 'spare.gpg', dict(type='blacklist'),
            os.path.join(self._serverdir, 'gpg', 'blacklist.tar.xz'))
        # Run the state machine log enough to get the blacklist.  This should
        # download the system image master key, which will be signed against
        # the archive master.  Prove that the image master doesn't exist yet.
        self.assertFalse(os.path.exists(config.gpg.image_master))
        State().run_thru('get_blacklist_1')
        # Now the image master key exists.
        self.assertTrue(os.path.exists(config.gpg.image_master))

    @configuration
    def test_image_signing_is_missing(self):
        # The system only comes pre-seeded with the archive master public
        # keyring.  All others are downloaded.
        setup_keyrings('archive-master')
        # Put a system image master key on the server.
        setup_keyring_txz(
            'image-master.gpg', 'archive-master.gpg',
            dict(type='image-master'),
            os.path.join(self._serverdir, 'gpg', 'image-master.tar.xz'))
        # Put an image signing key on the server.
        setup_keyring_txz(
            'image-signing.gpg', 'image-master.gpg',
            dict(type='image-signing'),
            os.path.join(self._serverdir, 'gpg', 'image-signing.tar.xz'))
        sign(self._channels_path, 'image-signing.gpg')
        # Run the state machine twice.  The first time downloads the
        # blacklist, which triggers a download of the image master key.  The
        # second one grabs the channels.json file which triggers a download of
        # the image signing key.  Prove that the image master and signing keys
        # dont exist yet.
        self.assertFalse(os.path.exists(config.gpg.image_master))
        self.assertFalse(os.path.exists(config.gpg.image_signing))
        state = State()
        state.run_thru('get_channel')
        # Now the image master and signing keys exist.
        self.assertTrue(os.path.exists(config.gpg.image_master))
        self.assertTrue(os.path.exists(config.gpg.image_signing))

    @configuration
    def test_downloaded_image_signing_is_still_bad(self):
        # LP: #1191979: Let's say there's a blacklist.tar.xz file but it is
        # not signed with the system image master key.  The state machine will
        # catch the SignatureError and re-download the system image master.
        # But let's say that the signature still fails (perhaps because the
        # blacklist was signed with the wrong key).  The client should log the
        # second signature failure and quit.
        setup_keyrings()
        # Put a blacklist file up that is signed by a bogus key.  Also, put up
        # the real image master key.  The blacklist verification check will
        # never succeed.
        setup_keyring_txz(
            'spare.gpg', 'spare.gpg', dict(type='blacklist'),
            os.path.join(self._serverdir, 'gpg', 'blacklist.tar.xz'))
        setup_keyring_txz(
            'image-master.gpg', 'archive-master.gpg',
            dict(type='image-master'),
            os.path.join(self._serverdir, 'gpg', 'image-master.tar.xz'))
        # Run the state machine three times:
        # blacklist -(sig fail)-> get master -> blacklist (sig fail)
        state = State()
        state.run_thru('get_master_key')
        self.assertRaises(SignatureError, next, state)


class TestUpdateApplied(ServerTestBase):
    """Test various state transitions leading to the applying of the update."""

    INDEX_FILE = 'state.index_03.json'
    CHANNEL_FILE = 'state.channels_02.json'
    CHANNEL = 'stable'
    DEVICE = 'nexus7'

    @configuration
    def test_keyrings_copied_to_upgrader_paths(self):
        # The following keyrings get copied to system paths that the upgrader
        # consults:
        # * blacklist.tar.xz{,.asc}      - data partition (if one exists)
        # * image-master.tar.xz{,.asc}   - cache partition
        # * image-signing.tar.xz{,.asc}  - cache partition
        # * device-signing.tar.xz{,.asc} - cache partition (if one exists)
        self._setup_server_keyrings()
        cache_dir = config.updater.cache_partition
        data_dir = config.updater.data_partition
        blacklist_path = os.path.join(data_dir, 'blacklist.tar.xz')
        master_path = os.path.join(cache_dir, 'image-master.tar.xz')
        signing_path = os.path.join(cache_dir, 'image-signing.tar.xz')
        device_path = os.path.join(cache_dir, 'device-signing.tar.xz')
        # None of the keyrings or .asc files are found yet.
        self.assertFalse(os.path.exists(blacklist_path))
        self.assertFalse(os.path.exists(master_path))
        self.assertFalse(os.path.exists(signing_path))
        self.assertFalse(os.path.exists(device_path))
        self.assertFalse(os.path.exists(blacklist_path + '.asc'))
        self.assertFalse(os.path.exists(master_path + '.asc'))
        self.assertFalse(os.path.exists(signing_path + '.asc'))
        self.assertFalse(os.path.exists(device_path + '.asc'))
        # None of the data files are found yet.
        for image in get_index('state.index_03.json').images:
            for filerec in image.files:
                path = os.path.join(cache_dir, os.path.basename(filerec.path))
                asc = os.path.join(
                    cache_dir, os.path.basename(filerec.signature))
                self.assertFalse(os.path.exists(path))
                self.assertFalse(os.path.exists(asc))
        # Run the state machine enough times to download all the keyrings and
        # data files, then to move the files into place just before a reboot
        # is issued.  Steps preceded by * are steps that fail.
        # *get blacklist/get master -> get channels/signing
        # -> get device signing -> get index -> calculate winner
        # -> download files -> move files
        state = State()
        state.run_thru('move_files')
        # All of the keyrings and .asc files are found.
        self.assertTrue(os.path.exists(blacklist_path))
        self.assertTrue(os.path.exists(master_path))
        self.assertTrue(os.path.exists(signing_path))
        self.assertTrue(os.path.exists(device_path))
        self.assertTrue(os.path.exists(blacklist_path + '.asc'))
        self.assertTrue(os.path.exists(master_path + '.asc'))
        self.assertTrue(os.path.exists(signing_path + '.asc'))
        self.assertTrue(os.path.exists(device_path + '.asc'))
        # All of the data files are found.
        for image in get_index('state.index_03.json').images:
            for filerec in image.files:
                path = os.path.join(cache_dir, os.path.basename(filerec.path))
                asc = os.path.join(
                    cache_dir, os.path.basename(filerec.signature))
                self.assertTrue(os.path.exists(path))
                self.assertTrue(os.path.exists(asc))

    @configuration
    def test_update_applied(self, config):
        # The update gets applied
        self._setup_server_keyrings()
        ini_path = os.path.join(config.config_d, '10_state.ini')
        shutil.copy(data_path('state.config_01.ini'), ini_path)
        config.reload()
        with patch('systemimage.apply.Noop.apply') as mock:
            list(State())
        self.assertEqual(mock.call_count, 1)

    @configuration
    def test_no_update_available_no_apply(self, config):
        # LP: #1202915.  If there's no update available, running the state
        # machine to completion should not make the call to apply it.
        self._setup_server_keyrings()
        ini_path = os.path.join(config.config_d, '10_state.ini')
        shutil.copy(data_path('state.config_01.ini'), ini_path)
        config.reload()
        # Hack the current build number so that no update is available.
        touch_build(5000)
        with patch('systemimage.apply.Noop.apply') as mock:
            list(State())
        self.assertEqual(mock.call_count, 0)

    @unittest.skipIf(os.getuid() == 0, 'This test would actually reboot!')
    @configuration
    def test_reboot_fails(self):
        # The reboot fails, e.g. because we are not root.
        self._setup_server_keyrings()
        self.assertRaises(CalledProcessError, list, State())

    @configuration
    def test_run_until(self, config):
        # It is possible to run the state machine either until some specific
        # state is completed, or it runs to the end.
        self._setup_server_keyrings()
        ini_path = os.path.join(config.config_d, '10_state.ini')
        shutil.copy(data_path('state.config_01.ini'), ini_path)
        config.reload()
        state = State()
        self.assertIsNone(state.channels)
        state.run_thru('get_channel')
        self.assertIsNotNone(state.channels)
        # But there is no index file yet.
        self.assertIsNone(state.index)
        # Run it some more.
        state.run_thru('get_index')
        self.assertIsNotNone(state.index)
        # Run until just before the apply step.
        with patch('systemimage.apply.Noop.apply') as mock:
            state.run_until('apply')
        self.assertEqual(mock.call_count, 0)
        # Run to the end of the state machine.
        with patch('systemimage.apply.Noop.apply', mock):
            list(state)
        self.assertEqual(mock.call_count, 1)


class TestRebootingNoDeviceSigning(ServerTestBase):
    INDEX_FILE = 'state.index_03.json'
    CHANNEL_FILE = 'state.channels_03.json'
    CHANNEL = 'stable'
    DEVICE = 'nexus7'
    SIGNING_KEY = 'image-signing.gpg'

    @configuration
    def test_keyrings_copied_to_upgrader_paths_no_device_keyring(self):
        # The following keyrings get copied to system paths that the upgrader
        # consults:
        # * blacklist.tar.xz{,.asc}      - data partition (if one exists)
        # * image-master.tar.xz{,.asc}   - cache partition
        # * image-signing.tar.xz{,.asc}  - cache partition
        #
        # In this test, there is no device signing keyring.
        self._setup_server_keyrings(device_signing=False)
        cache_dir = config.updater.cache_partition
        data_dir = config.updater.data_partition
        blacklist_path = os.path.join(data_dir, 'blacklist.tar.xz')
        master_path = os.path.join(cache_dir, 'image-master.tar.xz')
        signing_path = os.path.join(cache_dir, 'image-signing.tar.xz')
        device_path = os.path.join(cache_dir, 'device-signing.tar.xz')
        # None of the keyrings or .asc files are found yet.
        self.assertFalse(os.path.exists(blacklist_path))
        self.assertFalse(os.path.exists(master_path))
        self.assertFalse(os.path.exists(signing_path))
        self.assertFalse(os.path.exists(device_path))
        self.assertFalse(os.path.exists(blacklist_path + '.asc'))
        self.assertFalse(os.path.exists(master_path + '.asc'))
        self.assertFalse(os.path.exists(signing_path + '.asc'))
        self.assertFalse(os.path.exists(device_path + '.asc'))
        # None of the data files are found yet.
        for image in get_index('state.index_03.json').images:
            for filerec in image.files:
                path = os.path.join(cache_dir, os.path.basename(filerec.path))
                asc = os.path.join(
                    cache_dir, os.path.basename(filerec.signature))
                self.assertFalse(os.path.exists(path))
                self.assertFalse(os.path.exists(asc))
        # Run the state machine enough times to download all the keyrings and
        # data files, then to move the files into place just before a reboot
        # is issued.  Steps preceded by * are steps that fail.
        # *get blacklist/get master -> get channels/signing
        # -> get device signing -> get index -> calculate winner
        # -> download files -> move files
        state = State()
        state.run_thru('move_files')
        # All of the keyrings and .asc files are found, except for the device
        # singing keys.
        self.assertTrue(os.path.exists(blacklist_path))
        self.assertTrue(os.path.exists(master_path))
        self.assertTrue(os.path.exists(signing_path))
        self.assertFalse(os.path.exists(device_path))
        self.assertTrue(os.path.exists(blacklist_path + '.asc'))
        self.assertTrue(os.path.exists(master_path + '.asc'))
        self.assertTrue(os.path.exists(signing_path + '.asc'))
        self.assertFalse(os.path.exists(device_path + '.asc'))
        # All of the data files are found.
        for image in get_index('state.index_03.json').images:
            for filerec in image.files:
                path = os.path.join(cache_dir, os.path.basename(filerec.path))
                asc = os.path.join(
                    cache_dir, os.path.basename(filerec.signature))
                self.assertTrue(os.path.exists(path))
                self.assertTrue(os.path.exists(asc))


class TestCommandFileFull(ServerTestBase):
    INDEX_FILE = 'state.index_03.json'
    CHANNEL_FILE = 'state.channels_02.json'
    CHANNEL = 'stable'
    DEVICE = 'nexus7'

    @configuration
    def test_full_command_file(self):
        # A full update's command file gets properly filled.
        self._setup_server_keyrings()
        State().run_until('apply')
        path = os.path.join(config.updater.cache_partition, 'ubuntu_command')
        with open(path, 'r', encoding='utf-8') as fp:
            command = fp.read()
        self.assertMultiLineEqual(command, """\
load_keyring image-master.tar.xz image-master.tar.xz.asc
load_keyring image-signing.tar.xz image-signing.tar.xz.asc
load_keyring device-signing.tar.xz device-signing.tar.xz.asc
format system
mount system
update 6.txt 6.txt.asc
update 7.txt 7.txt.asc
update 5.txt 5.txt.asc
unmount system
""")

    @configuration
    def test_write_command_file_atomically(self):
        # LP: #1241236 - write the ubuntu_command file atomically.
        self._setup_server_keyrings()
        self._state.run_until('prepare_recovery')
        # This is a little proxy object which interposes printing.  When it
        # sees the string 'unmount system' written to it, it raises an
        # IOError.  We use this to prove that the ubuntu_command file is
        # written atomically.
        old_print = print
        def broken_print(arg0, *args, **kws):
            if arg0.startswith('unmount system'):
                raise IOError('barf')
            old_print(arg0, *args, **kws)
        with patch('builtins.print', broken_print):
            with self.assertRaises(IOError) as cm:
                next(self._state)
            self.assertEqual(str(cm.exception), 'barf')
        path = os.path.join(config.updater.cache_partition, 'ubuntu_command')
        self.assertFalse(os.path.exists(path))


class TestCommandFileDelta(ServerTestBase):
    INDEX_FILE = 'state.index_04.json'
    CHANNEL_FILE = 'state.channels_02.json'
    CHANNEL = 'stable'
    DEVICE = 'nexus7'

    @configuration
    def test_delta_command_file(self):
        # A delta update's command file gets properly filled.
        self._setup_server_keyrings()
        # Set the current build number so a delta update will work.
        touch_build(100)
        State().run_until('apply')
        path = os.path.join(config.updater.cache_partition, 'ubuntu_command')
        with open(path, 'r', encoding='utf-8') as fp:
            command = fp.read()
        self.assertMultiLineEqual(command, """\
load_keyring image-master.tar.xz image-master.tar.xz.asc
load_keyring image-signing.tar.xz image-signing.tar.xz.asc
load_keyring device-signing.tar.xz device-signing.tar.xz.asc
mount system
update 6.txt 6.txt.asc
update 7.txt 7.txt.asc
update 5.txt 5.txt.asc
unmount system
""")


class TestFileOrder(ServerTestBase):
    INDEX_FILE = 'state.index_05.json'
    CHANNEL_FILE = 'state.channels_02.json'
    CHANNEL = 'stable'
    DEVICE = 'nexus7'

    @configuration
    def test_file_order(self):
        # Updates are applied sorted first by image positional order, then
        # within the image by the 'order' key.
        self._setup_server_keyrings()
        # Set the current build number so a delta update will work.
        touch_build(100)
        State().run_until('apply')
        path = os.path.join(config.updater.cache_partition, 'ubuntu_command')
        with open(path, 'r', encoding='utf-8') as fp:
            command = fp.read()
        self.assertMultiLineEqual(command, """\
load_keyring image-master.tar.xz image-master.tar.xz.asc
load_keyring image-signing.tar.xz image-signing.tar.xz.asc
load_keyring device-signing.tar.xz device-signing.tar.xz.asc
format system
mount system
update a.txt a.txt.asc
update b.txt b.txt.asc
update c.txt c.txt.asc
update d.txt d.txt.asc
update e.txt e.txt.asc
update f.txt f.txt.asc
update g.txt g.txt.asc
update h.txt h.txt.asc
update i.txt i.txt.asc
unmount system
""")


class TestDailyProposed(ServerTestBase):
    """Test that the daily-proposed channel works as expected."""

    INDEX_FILE = 'state.index_03.json'
    CHANNEL_FILE = 'state.channels_04.json'
    CHANNEL = 'daily-proposed'
    DEVICE = 'grouper'

    @configuration
    def test_daily_proposed_channel(self):
        # Resolve the index.json path for a channel with a dash in it.
        self._setup_server_keyrings()
        state = State()
        with ExitStack() as resources:
            resources.enter_context(
                patch('systemimage.state.config._channel', 'daily-proposed'))
            resources.enter_context(
                patch('systemimage.state.config.hooks.device', DemoDevice))
            state.run_thru('get_index')
        self.assertEqual(state.index.global_.generated_at,
                         datetime(2013, 8, 1, 8, 1, tzinfo=timezone.utc))

    @configuration
    def test_bogus_channel(self):
        # Try and fail to resolve the index.json path for a non-existent
        # channel with a dash in it.
        self._setup_server_keyrings()
        state = State()
        with ExitStack() as resources:
            resources.enter_context(
                patch('systemimage.state.config._channel', 'daily-testing'))
            resources.enter_context(
                patch('systemimage.state.config.hooks.device', DemoDevice))
            state.run_thru('get_index')
        self.assertIsNone(state.index)


class TestVersionedProposed(ServerTestBase):
    INDEX_FILE = 'state.index_03.json'
    CHANNEL_FILE = 'state.channels_05.json'
    CHANNEL = '14.04-proposed'
    DEVICE = 'grouper'

    @configuration
    def test_version_proposed_channel(self):
        # Resolve the index.json path for a channel with a dash and a dot in
        # it.
        self._setup_server_keyrings()
        state = State()
        with ExitStack() as resources:
            resources.enter_context(
                patch('systemimage.state.config._channel', '14.04-proposed'))
            resources.enter_context(
                patch('systemimage.state.config.hooks.device', DemoDevice))
            state.run_thru('get_index')
        self.assertEqual(state.index.global_.generated_at,
                         datetime(2013, 8, 1, 8, 1, tzinfo=timezone.utc))


class TestFilters(ServerTestBase):
    INDEX_FILE = 'state.index_04.json'
    CHANNEL_FILE = 'state.channels_02.json'
    CHANNEL = 'stable'
    DEVICE = 'nexus7'

    @configuration
    def test_filter_none(self):
        # With no filter, we get the unadulterated candidate paths.
        self._setup_server_keyrings()
        touch_build(100)
        state = State()
        state.run_thru('calculate_winner')
        self.assertEqual(len(state.winner), 1)

    @configuration
    def test_filter_1(self):
        # The state machine can use a filter to come up with a different set
        # of candidate upgrade paths.  In this case, no candidates.
        self._setup_server_keyrings()
        touch_build(100)
        def filter_out_everything(candidates):
            return []
        state = State(candidate_filter=filter_out_everything)
        state.run_thru('calculate_winner')
        self.assertEqual(len(state.winner), 0)


class TestStateNewChannelsFormat(ServerTestBase):
    CHANNEL_FILE = 'state.channels_06.json'
    CHANNEL = 'saucy'
    DEVICE = 'manta'
    INDEX_FILE = 'state.index_06.json'

    @configuration
    def test_full_reboot(self, config_d):
        # Test that state transitions through reboot work for the new channel
        # format.  Also check that the right files get moved into place.
        shutil.copy(data_path('state.config_01.ini'),
                    os.path.join(config_d, '11_state.ini'))
        shutil.copy(data_path('state.config_02.ini'),
                    os.path.join(config_d, '12_state.ini'))
        config.reload()
        self._setup_server_keyrings()
        state = State()
        # Do not use self._resources to manage the check_output mock.  Because
        # of the nesting order of the @configuration decorator and the base
        # class's tearDown(), using self._resources causes the mocks to be
        # unwound in the wrong order, affecting future tests.
        with patch('systemimage.device.check_output', return_value='manta'):
            state.run_until('apply')
        path = os.path.join(config.updater.cache_partition, 'ubuntu_command')
        with open(path, 'r', encoding='utf-8') as fp:
            command = fp.read()
        self.assertMultiLineEqual(command, """\
load_keyring image-master.tar.xz image-master.tar.xz.asc
load_keyring image-signing.tar.xz image-signing.tar.xz.asc
load_keyring device-signing.tar.xz device-signing.tar.xz.asc
mount system
update 6.txt 6.txt.asc
update 7.txt 7.txt.asc
update 5.txt 5.txt.asc
unmount system
""")
        with patch('systemimage.apply.Noop.apply') as mock:
            list(state)
        self.assertEqual(mock.call_count, 1)


class TestChannelAlias(ServerTestBase):
    CHANNEL_FILE = 'state.channels_01.json'
    CHANNEL = 'daily'
    DEVICE = 'manta'
    INDEX_FILE = 'state.index_01.json'

    @configuration
    def test_channel_alias_switch(self, config_d):
        # Channels in the channel.json files can have an optional "alias" key,
        # which if set, describes the other channel this channel is based on
        # (only in a server-side generated way; the client sees all channels
        # as fully "stocked").
        #
        # The [service] section can have a `channel_target` key which names the
        # channel alias this device has been tracking.  If the channel_target
        # does not match the channel alias, then the client considers its
        # internal version number to be 0 and does a full update.
        #
        # This is used to support version downgrades when changing the alias
        # to point to a different series (LP: #1221844).
        #
        # Here's an example.  Let's say a device has been tracking the 'daily'
        # channel, which is aliased to 'saucy'.  Suddenly, Tubular Tapir is
        # released and the 'daily' channel is aliased to 'tubular'.  When the
        # device goes to update, it sees that it was tracking the saucy alias
        # and now must track the tubular alias, so it needs to do a full
        # upgrade from build number 0 to get on the right track.
        #
        # To test this condition, we calculate the upgrade path first in the
        # absence of a [service]channel_target key.  The device is tracking the
        # daily channel, so we get the latest build on that channel.
        self._setup_server_keyrings()
        touch_build(300)
        config.channel = 'daily'
        state = State()
        # Do not use self._resources to manage the check_output mock.  Because
        # of the nesting order of the @configuration decorator and the base
        # class's tearDown(), using self._resources causes the mocks to be
        # unwound in the wrong order, affecting future tests.
        with patch('systemimage.device.check_output', return_value='manta'):
            state.run_thru('calculate_winner')
        self.assertEqual([image.version for image in state.winner],
                         [301, 304])
        # Here's what the upgrade path would be if we were using a build
        # number of 0 (ignoring any channel alias switching).
        del config.build_number
        touch_build(0)
        state = State()
        state.run_thru('calculate_winner')
        self.assertEqual([image.version for image in state.winner],
                         [200, 201, 304])
        # Set the build number back to 300 for the next test.
        del config.build_number
        touch_build(300)
        # Now we drop in a configuration file which sets the
        # [service]channel_target key.  This also tells us the current build
        # number is 300, but through the channel_target field it tells us that
        # the previous daily channel alias was saucy.  Now (via the
        # channels.json file) it's tubular, and the upgrade path starting at
        # build 0 is different.
        override_path = os.path.join(config_d, '02_override.ini')
        with open(override_path, 'w', encoding='utf-8') as fp:
            print('[service]\nchannel_target: saucy\n', file=fp)
        config.reload()
        # All things being equal to the first test above, except that now
        # we're in the middle of an alias switch.  The upgrade path is exactly
        # the same as if we were upgrading from build 0.
        self.assertEqual(config.build_number, 300)
        state = State()
        state.run_thru('calculate_winner')
        self.assertEqual([image.version for image in state.winner],
                         [200, 201, 304])

    @configuration
    def test_channel_alias_switch_with_cli_option(self, config_d):
        # Like the above test, but in similating the use of `system-image-cli
        # --build 300`, we set the build number explicitly.  This prevent the
        # channel alias squashing of the build number to 0.
        self._setup_server_keyrings()
        # This sets the build number via the /etc/ubuntu_build file.
        touch_build(300)
        config.channel = 'daily'
        state = State()
        # Do not use self._resources to manage the check_output mock.  Because
        # of the nesting order of the @configuration decorator and the base
        # class's tearDown(), using self._resources causes the mocks to be
        # unwound in the wrong order, affecting future tests.
        with patch('systemimage.device.check_output', return_value='manta'):
            state.run_thru('calculate_winner')
        self.assertEqual([image.version for image in state.winner],
                         [301, 304])
        # Now we have an override file.  This also tells us the current build
        # number is 300, but through the channel_target field it tells us that
        # the previous daily channel alias was saucy.  Now (via the
        # channels.json file) it's tubular.
        override_path = os.path.join(config_d, '02_override.ini')
        with open(override_path, 'w', encoding='utf-8') as fp:
            print("""\
[service]
channel_target: saucy
channeL: daily
build_number: 300
""", file=fp)
        config.reload()
        # All things being equal to the first test above, except that now
        # we're in the middle of an alias switch.  The upgrade path is exactly
        # the same as if we were upgrading from build 0.
        del config.build_number
        self.assertEqual(config.build_number, 300)
        state = State()
        state.run_thru('calculate_winner')
        self.assertEqual([image.version for image in state.winner],
                         [200, 201, 304])
        # Finally, this mimics the effect of --build 300, thus giving us back
        # the original upgrade path.
        config.build_number = 300
        state = State()
        state.run_thru('calculate_winner')
        self.assertEqual([image.version for image in state.winner],
                         [301, 304])


class TestPhasedUpdates(ServerTestBase):
    CHANNEL_FILE = 'state.channels_01.json'
    CHANNEL = 'daily'
    DEVICE = 'manta'
    INDEX_FILE = 'state.index_07.json'

    @configuration
    def test_inside_phased_updates_0(self):
        # With our threshold at 22, the normal upgrade to "Full B" image is ok.
        self._setup_server_keyrings()
        config.channel = 'daily'
        state = State()
        self._resources.enter_context(
            patch('systemimage.scores.phased_percentage', return_value=22))
        # Do not use self._resources to manage the check_output mock.  Because
        # of the nesting order of the @configuration decorator and the base
        # class's tearDown(), using self._resources causes the mocks to be
        # unwound in the wrong order, affecting future tests.
        with patch('systemimage.device.check_output', return_value='manta'):
            state.run_thru('calculate_winner')
        self.assertEqual(descriptions(state.winner),
                         ['Full B', 'Delta B.1', 'Delta B.2'])

    @configuration
    def test_outside_phased_updates(self):
        # With our threshold at 66, the normal upgrade to "Full B" image is
        # discarded, and the previous Full A update is chosen instead.
        self._setup_server_keyrings()
        config.channel = 'daily'
        state = State()
        self._resources.enter_context(
            patch('systemimage.scores.phased_percentage', return_value=66))
        # Do not use self._resources to manage the check_output mock.  Because
        # of the nesting order of the @configuration decorator and the base
        # class's tearDown(), using self._resources causes the mocks to be
        # unwound in the wrong order, affecting future tests.
        with patch('systemimage.device.check_output', return_value='manta'):
            state.run_thru('calculate_winner')
        self.assertEqual(descriptions(state.winner),
                         ['Full A', 'Delta A.1', 'Delta A.2'])

    @configuration
    def test_equal_phased_updates_0(self):
        # With our threshold at 50, i.e. exactly equal to the image's
        # percentage, the normal upgrade to "Full B" image is ok.
        self._setup_server_keyrings()
        config.channel = 'daily'
        state = State()
        self._resources.enter_context(
            patch('systemimage.scores.phased_percentage', return_value=50))
        # Do not use self._resources to manage the check_output mock.  Because
        # of the nesting order of the @configuration decorator and the base
        # class's tearDown(), using self._resources causes the mocks to be
        # unwound in the wrong order, affecting future tests.
        with patch('systemimage.device.check_output', return_value='manta'):
            state.run_thru('calculate_winner')
        self.assertEqual(descriptions(state.winner),
                         ['Full B', 'Delta B.1', 'Delta B.2'])

    @configuration
    def test_phased_updates_0(self):
        # With our threshold at 0, all images are good, so it's a "normal"
        # update path.
        self._setup_server_keyrings()
        config.channel = 'daily'
        state = State()
        self._resources.enter_context(
            patch('systemimage.scores.phased_percentage', return_value=0))
        # Do not use self._resources to manage the check_output mock.  Because
        # of the nesting order of the @configuration decorator and the base
        # class's tearDown(), using self._resources causes the mocks to be
        # unwound in the wrong order, affecting future tests.
        with patch('systemimage.device.check_output', return_value='manta'):
            state.run_thru('calculate_winner')
        self.assertEqual(descriptions(state.winner),
                         ['Full B', 'Delta B.1', 'Delta B.2'])

    @configuration
    def test_phased_updates_100(self):
        # With our threshold at 100, the "Full B" image is discarded and the
        # backup "Full A" image is chosen.
        self._setup_server_keyrings()
        config.channel = 'daily'
        state = State()
        self._resources.enter_context(
            patch('systemimage.scores.phased_percentage', return_value=77))
        # Do not use self._resources to manage the check_output mock.  Because
        # of the nesting order of the @configuration decorator and the base
        # class's tearDown(), using self._resources causes the mocks to be
        # unwound in the wrong order, affecting future tests.
        with patch('systemimage.device.check_output', return_value='manta'):
            state.run_thru('calculate_winner')
        self.assertEqual(descriptions(state.winner),
                         ['Full A', 'Delta A.1', 'Delta A.2'])


class TestPhasedUpdatesPulled(ServerTestBase):
    CHANNEL_FILE = 'state.channels_01.json'
    CHANNEL = 'daily'
    DEVICE = 'manta'
    INDEX_FILE = 'state.index_02.json'

    @configuration
    def test_pulled_update(self):
        # Regardless of the device's phase percentage, when the image has a
        # percentage of 0, it will never be considered.  In this case Full B
        # has a phased percentage of 0, so the fallback Full A is chosen.
        self._setup_server_keyrings()
        config.channel = 'daily'
        state = State()
        self._resources.enter_context(
            patch('systemimage.scores.phased_percentage', return_value=0))
        # Do not use self._resources to manage the check_output mock.  Because
        # of the nesting order of the @configuration decorator and the base
        # class's tearDown(), using self._resources causes the mocks to be
        # unwound in the wrong order, affecting future tests.
        with patch('systemimage.device.check_output', return_value='manta'):
            state.run_thru('calculate_winner')
        self.assertEqual(descriptions(state.winner),
                         ['Full A', 'Delta A.1', 'Delta A.2'])

    @configuration
    def test_pulled_update_insanely_negative_randint(self):
        # Regardless of the device's phase percentage, when the image has a
        # percentage of 0, it will never be considered.  In this case Full B
        # has a phased percentage of 0, so the fallback Full A is chosen.
        self._setup_server_keyrings()
        config.channel = 'daily'
        state = State()
        self._resources.enter_context(
            patch('systemimage.scores.phased_percentage', return_value=-100))
        # Do not use self._resources to manage the check_output mock.  Because
        # of the nesting order of the @configuration decorator and the base
        # class's tearDown(), using self._resources causes the mocks to be
        # unwound in the wrong order, affecting future tests.
        with patch('systemimage.device.check_output', return_value='manta'):
            state.run_thru('calculate_winner')
        self.assertEqual(descriptions(state.winner),
                         ['Full A', 'Delta A.1', 'Delta A.2'])

    @configuration
    def test_pulled_update_insanely_positive_randint(self):
        # Regardless of the device's phase percentage, when the image has a
        # percentage of 0, it will never be considered.
        self._setup_server_keyrings()
        config.channel = 'daily'
        state = State()
        self._resources.enter_context(
            patch('systemimage.scores.phased_percentage', return_value=1000))
        # Do not use self._resources to manage the check_output mock.  Because
        # of the nesting order of the @configuration decorator and the base
        # class's tearDown(), using self._resources causes the mocks to be
        # unwound in the wrong order, affecting future tests.
        with patch('systemimage.device.check_output', return_value='manta'):
            state.run_thru('calculate_winner')
        self.assertEqual(len(state.winner), 0)


class TestCachedFiles(ServerTestBase):
    CHANNEL_FILE = 'state.channels_03.json'
    CHANNEL = 'stable'
    DEVICE = 'nexus7'
    INDEX_FILE = 'state.index_03.json'
    SIGNING_KEY = 'image-signing.gpg'

    @configuration
    def test_all_files_are_cached(self):
        # All files in an upgrade are already downloaded, so all that's
        # necessary is to verify them but not re-download them.
        self._setup_server_keyrings()
        touch_build(0)
        # Run the state machine far enough to calculate the winning path.
        state = State()
        state.run_thru('calculate_winner')
        self.assertIsNotNone(state.winner)
        # Let's install all the data files into their final location.  The
        # signature files must be included.
        for path in ('3/4/5.txt', '4/5/6.txt', '5/6/7.txt'):
            data_file = os.path.join(self._serverdir, path)
            shutil.copy(data_file, config.updater.cache_partition)
            shutil.copy(data_file + '.asc', config.updater.cache_partition)
        def get_files(downloads, *args, **kws):
            if len(downloads) != 0:
                raise AssertionError('get_files() was called with downloads')
        state.downloader.get_files = get_files
        state.run_thru('download_files')
        # Yet all the data files should still be available.
        self.assertEqual(set(os.listdir(config.updater.cache_partition)),
                         set(('5.txt', '6.txt', '7.txt',
                              '5.txt.asc', '6.txt.asc', '7.txt.asc')))

    @configuration
    def test_some_files_are_cached(self):
        # Some of the files in an upgrade are already downloaded, so only
        # download the ones that are missing.
        self._setup_server_keyrings()
        touch_build(0)
        # Run the state machine far enough to calculate the winning path.
        state = State()
        state.run_thru('calculate_winner')
        self.assertIsNotNone(state.winner)
        # Let's install all the data files into their final location.  The
        # signature files must be included.
        for path in ('3/4/5.txt', '4/5/6.txt'):
            data_file = os.path.join(self._serverdir, path)
            shutil.copy(data_file, config.updater.cache_partition)
            shutil.copy(data_file + '.asc', config.updater.cache_partition)
        old_get_files = state.downloader.get_files
        def get_files(downloads, *args, **kws):
            if len(downloads) != 2:
                raise AssertionError('Unexpected get_files() call')
            for record in downloads:
                dst = os.path.basename(record.destination)
                if os.path.basename(record.url) != dst:
                    raise AssertionError('Mismatched downloads')
                if dst not in ('7.txt', '7.txt.asc'):
                    raise AssertionError('Unexpected download')
            return old_get_files(downloads, *args, **kws)
        state.downloader.get_files = get_files
        state.run_thru('download_files')
        # Yet all the data files should still be available.
        self.assertEqual(set(os.listdir(config.updater.cache_partition)),
                         set(('5.txt', '6.txt', '7.txt',
                              '5.txt.asc', '6.txt.asc', '7.txt.asc')))

    @configuration
    def test_some_signature_files_are_missing(self):
        # Some of the signature files are missing, so we have to download both
        # the data and signature files.
        self._setup_server_keyrings()
        touch_build(0)
        # Run the state machine far enough to calculate the winning path.
        state = State()
        state.run_thru('calculate_winner')
        self.assertIsNotNone(state.winner)
        # Let's install all the data files into their final location.  The
        # signature files must be included.
        for path in ('3/4/5.txt', '4/5/6.txt', '5/6/7.txt'):
            data_file = os.path.join(self._serverdir, path)
            shutil.copy(data_file, config.updater.cache_partition)
            if os.path.basename(path) != '6.txt':
                shutil.copy(data_file + '.asc', config.updater.cache_partition)
        old_get_files = state.downloader.get_files
        def get_files(downloads, *args, **kws):
            if len(downloads) != 2:
                raise AssertionError('Unexpected get_files() call')
            for record in downloads:
                dst = os.path.basename(record.destination)
                if os.path.basename(record.url) != dst:
                    raise AssertionError('Mismatched downloads')
                if dst not in ('6.txt', '6.txt.asc'):
                    raise AssertionError('Unexpected download')
            return old_get_files(downloads, *args, **kws)
        state.downloader.get_files = get_files
        state.run_thru('download_files')
        # Yet all the data files should still be available.
        self.assertEqual(set(os.listdir(config.updater.cache_partition)),
                         set(('5.txt', '6.txt', '7.txt',
                              '5.txt.asc', '6.txt.asc', '7.txt.asc')))

    @configuration
    def test_some_data_files_are_missing(self):
        # Some of the data files are missing, so we have to download both the
        # data and signature files.
        self._setup_server_keyrings()
        touch_build(0)
        # Run the state machine far enough to calculate the winning path.
        state = State()
        state.run_thru('calculate_winner')
        self.assertIsNotNone(state.winner)
        # Let's install all the data files into their final location.  The
        # signature files must be included.
        for path in ('3/4/5.txt', '4/5/6.txt', '5/6/7.txt'):
            data_file = os.path.join(self._serverdir, path)
            if os.path.basename(path) != '5.txt':
                shutil.copy(data_file, config.updater.cache_partition)
            shutil.copy(data_file + '.asc', config.updater.cache_partition)
        old_get_files = state.downloader.get_files
        def get_files(downloads, *args, **kws):
            if len(downloads) != 2:
                raise AssertionError('Unexpected get_files() call')
            for record in downloads:
                dst = os.path.basename(record.destination)
                if os.path.basename(record.url) != dst:
                    raise AssertionError('Mismatched downloads')
                if dst not in ('5.txt', '5.txt.asc'):
                    raise AssertionError('Unexpected download')
            return old_get_files(downloads, *args, **kws)
        state.downloader.get_files = get_files
        state.run_thru('download_files')
        # Yet all the data files should still be available.
        self.assertEqual(set(os.listdir(config.updater.cache_partition)),
                         set(('5.txt', '6.txt', '7.txt',
                              '5.txt.asc', '6.txt.asc', '7.txt.asc')))

    @configuration
    def test_cached_signatures_are_blacklisted(self):
        # All files in an upgrade are already downloaded, but the key used to
        # sign the files has been blacklisted, so everything has to be
        # downloaded again.
        self._setup_server_keyrings()
        touch_build(0)
        # Run the state machine far enough to calculate the winning path.
        state = State()
        state.run_thru('calculate_winner')
        self.assertIsNotNone(state.winner)
        # Let's install all the data files into their final location.  The
        # signature files must be included.
        for path in ('3/4/5.txt', '4/5/6.txt', '5/6/7.txt'):
            data_file = os.path.join(self._serverdir, path)
            shutil.copy(data_file, config.updater.cache_partition)
            # Sign the file with what will be the blacklist.
            dst = os.path.join(config.updater.cache_partition,
                               os.path.basename(data_file))
            sign(dst, 'spare.gpg')
        # Set up the blacklist file.
        setup_keyring_txz(
            'spare.gpg', 'image-master.gpg', dict(type='blacklist'),
            os.path.join(self._serverdir, 'gpg', 'blacklist.tar.xz'))
        # All the files will be downloaded.
        requested_downloads = set()
        old_get_files = state.downloader.get_files
        def get_files(downloads, *args, **kws):
            for record in downloads:
                requested_downloads.add(os.path.basename(record.destination))
            return old_get_files(downloads, *args, **kws)
        state.downloader.get_files = get_files
        state.run_thru('download_files')
        # All the files were re-downloaded.
        self.assertEqual(requested_downloads,
                         set(('5.txt', '5.txt.asc',
                              '6.txt', '6.txt.asc',
                              '7.txt', '7.txt.asc')))
        # All the data files should still be available.
        self.assertEqual(set(os.listdir(config.updater.cache_partition)),
                         set(('5.txt', '6.txt', '7.txt',
                              '5.txt.asc', '6.txt.asc', '7.txt.asc')))

    @configuration
    def test_cached_files_all_have_bad_signatures(self):
        # All the data files are cached, but the signatures don't match.
        self._setup_server_keyrings()
        touch_build(0)
        # Run the state machine far enough to calculate the winning path.
        state = State()
        state.run_thru('calculate_winner')
        self.assertIsNotNone(state.winner)
        # Let's install all the data files into their final location.  The
        # signature files must be included.
        for path in ('3/4/5.txt', '4/5/6.txt', '5/6/7.txt'):
            data_file = os.path.join(self._serverdir, path)
            shutil.copy(data_file, config.updater.cache_partition)
            # Sign the file with a bogus key.
            dst = os.path.join(config.updater.cache_partition,
                               os.path.basename(data_file))
            sign(dst, 'spare.gpg')
        # All the files will be downloaded.
        requested_downloads = set()
        old_get_files = state.downloader.get_files
        def get_files(downloads, *args, **kws):
            for record in downloads:
                requested_downloads.add(os.path.basename(record.destination))
            return old_get_files(downloads, *args, **kws)
        state.downloader.get_files = get_files
        state.run_thru('download_files')
        # All the files were re-downloaded.
        self.assertEqual(requested_downloads,
                         set(('5.txt', '5.txt.asc',
                              '6.txt', '6.txt.asc',
                              '7.txt', '7.txt.asc')))
        # All the data files should still be available.
        self.assertEqual(set(os.listdir(config.updater.cache_partition)),
                         set(('5.txt', '6.txt', '7.txt',
                              '5.txt.asc', '6.txt.asc', '7.txt.asc')))

    @configuration
    def test_cached_files_all_have_bad_hashes(self):
        # All the data files are cached, and the signatures match, but the
        # data file hashes are bogus, so they all get downloaded again.
        self._setup_server_keyrings()
        touch_build(0)
        # Run the state machine far enough to calculate the winning path.
        state = State()
        state.run_thru('calculate_winner')
        self.assertIsNotNone(state.winner)
        # Let's install all the data files into their final location.  The
        # signature files must be included.
        for filename in ('5.txt', '6.txt', '7.txt'):
            data_file = os.path.join(config.updater.cache_partition, filename)
            with open(data_file, 'wb') as fp:
                fp.write(b'xxx')
            # Sign the file with the right key.
            dst = os.path.join(config.updater.cache_partition,
                               os.path.basename(data_file))
            sign(dst, 'image-signing.gpg')
        # All the files will be downloaded.
        requested_downloads = set()
        old_get_files = state.downloader.get_files
        def get_files(downloads, *args, **kws):
            for record in downloads:
                requested_downloads.add(os.path.basename(record.destination))
            return old_get_files(downloads, *args, **kws)
        state.downloader.get_files = get_files
        state.run_thru('download_files')
        # All the files were re-downloaded.
        self.assertEqual(requested_downloads,
                         set(('5.txt', '5.txt.asc',
                              '6.txt', '6.txt.asc',
                              '7.txt', '7.txt.asc')))
        # All the data files should still be available.
        self.assertEqual(set(os.listdir(config.updater.cache_partition)),
                         set(('5.txt', '6.txt', '7.txt',
                              '5.txt.asc', '6.txt.asc', '7.txt.asc')))

    @configuration
    def test_previously_cached_files(self):
        # In this test, we model what happens through the D-Bus API and u/i
        # when a user initiates an upgrade, everything gets downloaded, but
        # they fail to apply and reboot.  Then the D-Bus process times out and
        # exits.  Then the user clicks on Apply and a *new* D-Bus process gets
        # activated with a new state machine.
        #
        # Previously, we'd basically throw everything away and re-download
        # all the files again, and re-calculate the upgrade, but LP: #1217098
        # asks us to do a more bandwidth efficient job of avoiding a
        # re-download of the cached files, assuming all the signatures match
        # and what not.
        #
        # This is harder than it sounds because the state machine, while it
        # can avoid re-downloading data files (note that metadata files like
        # channels.json, index.json, and the blacklist are *always*
        # re-downloaded), a new state machine must try to figure out what the
        # state of the previous invocation was.
        #
        # What the state machine now does first  is look for an
        # `ubuntu_command` file in the cache partition.  If that file exists,
        # it indicates that a previous invocation may have existing state that
        # can be preserved for better efficiency.  We'll make those checks and
        # if it looks okay, we'll short-circuit through the state machine.
        # Otherwise we clean those files out and start from scratch.
        self._setup_server_keyrings()
        state = State()
        state.run_until('apply')
        self.assertTrue(os.path.exists(
            os.path.join(config.updater.cache_partition, 'ubuntu_command')))
        # Now, to prove that the data files are not re-downloaded with a new
        # state machine, we do two things: we remove the files from the server
        # and we collect the current mtimes (in nanoseconds) of the files in
        # the cache partition.
        for path in ('3/4/5', '4/5/6', '5/6/7'):
            os.remove(os.path.join(self._serverdir, path) + '.txt')
            os.remove(os.path.join(self._serverdir, path) + '.txt.asc')
        mtimes = {}
        for filename in os.listdir(config.updater.cache_partition):
            if filename.endswith('.txt') or filename.endswith('.txt.asc'):
                path = os.path.join(config.updater.cache_partition, filename)
                mtimes[filename] = os.stat(path).st_mtime_ns
        self.assertGreater(len(mtimes), 0)
        # Now create a new state machine, and run until the update gets applied
        # again.  Even though there are no data files on the server, this still
        # completes successfully.
        state = State()
        state.run_until('apply')
        # Check all the mtimes.
        for filename in os.listdir(config.updater.cache_partition):
            if filename.endswith('.txt') or filename.endswith('.txt.asc'):
                path = os.path.join(config.updater.cache_partition, filename)
                self.assertEqual(mtimes[filename], os.stat(path).st_mtime_ns)

    @configuration
    def test_cleanup_in_download(self):
        # Any residual cache partition files which aren't used in the current
        # update, or which don't validate will be removed before the new files
        # are downloaded.  Except for 'log' and 'last_log'.
        self._setup_server_keyrings()
        touch_build(0)
        # Run the state machine once through downloading the files so we have
        # a bunch of valid cached files.
        State().run_thru('download_files')
        # Now run a new state machine up to just before the step that cleans
        # up the cache partition.
        state = State()
        state.run_until('download_files')
        # Put some files in the cache partition, including the two log files
        # which will be preserved, some dummy files which will be deleted, and
        # a normally preserved cache file which gets invalidated.
        wopen = partial(open, mode='w', encoding='utf-8')
        cache_dir = config.updater.cache_partition
        with wopen(os.path.join(cache_dir, 'log')) as fp:
            print('logger keeper', file=fp)
        with wopen(os.path.join(cache_dir, 'last_log')) as fp:
            print('logger keeper', file=fp)
        with wopen(os.path.join(cache_dir, 'xxx.txt')) as fp:
            print('xxx', file=fp)
        with wopen(os.path.join(cache_dir, 'yyy.txt')) as fp:
            print('yyy', file=fp)
        with open(os.path.join(cache_dir, 'xxx.txt.asc'), 'wb') as fp:
            fp.write(b'xxx')
        with open(os.path.join(cache_dir, 'yyy.txt.asc'), 'wb') as fp:
            fp.write(b'yyy')
        # By filling the asc file with bogus data, we invalidate the data
        # file.
        txt_path = os.path.join(cache_dir, '6.txt')
        asc_path = os.path.join(cache_dir, '6.txt.asc')
        with open(asc_path, 'wb') as fp:
            fp.write(b'zzz')
        # Take the checksum of the 6.txt.asc file so we know it has been
        # replaced.  Get the mtime of the 6.txt file for the same reason (the
        # checksum will still match because the content is the same).
        with open(asc_path, 'rb') as fp:
            checksum = hashlib.md5(fp.read()).digest()
        mtime = os.stat(txt_path).st_mtime_ns
        state.run_until('apply')
        with open(asc_path, 'rb') as fp:
            self.assertNotEqual(checksum, hashlib.md5(fp.read()).digest)
        self.assertNotEqual(mtime, os.stat(txt_path).st_mtime_ns)


class TestKeyringDoubleChecks(ServerTestBase):
    CHANNEL_FILE = 'state.channels_03.json'
    CHANNEL = 'stable'
    DEVICE = 'nexus7'
    INDEX_FILE = 'state.index_03.json'
    SIGNING_KEY = 'image-signing.gpg'

    @configuration
    def test_image_master_asc_is_corrupted(self):
        # The state machine will use an existing image master key, unless it
        # is found to be corrupted (i.e. its signature is broken).  If that's
        # the case, it will re-download a new image master.
        setup_keyrings()
        # Re-sign the image master with the wrong key, so as to corrupt its
        # signature via bogus .asc file.
        path = config.gpg.image_master
        sign(path, 'spare.gpg')
        # Prove that the signature is bad.
        with Context(config.gpg.archive_master) as ctx:
            self.assertFalse(ctx.verify(path + '.asc', path))
        # Grab the checksum of the .asc file to prove that it's been
        # downloaded anew.
        with open(path + '.asc', 'rb') as fp:
            checksum = hashlib.md5(fp.read()).digest()
        # Run the state machine long enough to get the new image master.
        self._setup_server_keyrings()
        State().run_thru('get_blacklist_1')
        # Prove that the signature is good now.
        with Context(config.gpg.archive_master) as ctx:
            self.assertTrue(ctx.verify(path + '.asc', path))
        # We have a new .asc file.
        with open(path + '.asc', 'rb') as fp:
            self.assertNotEqual(checksum, hashlib.md5(fp.read()).digest())

    @configuration
    def test_image_master_tarxz_is_corrupted(self):
        # As above, except the .tar.xz file is corrupted instead.
        setup_keyrings()
        # Re-sign the image master with the wrong key, so as to corrupt its
        # signature via bogus .asc file.
        path = config.gpg.image_master
        shutil.copy(config.gpg.archive_master, path)
        # Prove that the signature is bad.
        with Context(config.gpg.archive_master) as ctx:
            self.assertFalse(ctx.verify(path + '.asc', path))
        # Grab the checksum of the .tar.xz file to prove that it's been
        # downloaded anew.
        with open(path, 'rb') as fp:
            checksum = hashlib.md5(fp.read()).digest()
        # Run the state machine long enough to get the new image master.
        self._setup_server_keyrings()
        State().run_thru('get_blacklist_1')
        # Prove that the signature is good now.
        with Context(config.gpg.archive_master) as ctx:
            self.assertTrue(ctx.verify(path + '.asc', path))
        # We have a new .asc file.
        with open(path, 'rb') as fp:
            self.assertNotEqual(checksum, hashlib.md5(fp.read()).digest())

    @configuration
    def test_image_signing_asc_is_corrupted(self):
        # The state machine will use an existing image signing key, unless it
        # is found to be corrupted (i.e. its signature is broken).  If that's
        # the case, it will re-download a new image signing key.
        setup_keyrings()
        # Re-sign the image signing with the wrong key, so as to corrupt its
        # signature via bogus .asc file.
        path = config.gpg.image_signing
        sign(path, 'spare.gpg')
        # Prove that the signature is bad.
        with Context(config.gpg.image_master) as ctx:
            self.assertFalse(ctx.verify(path + '.asc', path))
        # Grab the checksum of the .asc file to prove that it's been
        # downloaded anew.
        with open(path + '.asc', 'rb') as fp:
            checksum = hashlib.md5(fp.read()).digest()
        # Run the state machine long enough to get the new image master.
        self._setup_server_keyrings()
        State().run_thru('get_channel')
        # Prove that the signature is good now.
        with Context(config.gpg.image_master) as ctx:
            self.assertTrue(ctx.verify(path + '.asc', path))
        # We have a new .asc file.
        with open(path + '.asc', 'rb') as fp:
            self.assertNotEqual(checksum, hashlib.md5(fp.read()).digest())

    @configuration
    def test_image_signing_tarxz_is_corrupted(self):
        # As above, except the .tar.xz file is corrupted instead.
        setup_keyrings()
        # Re-sign the image master with the wrong key, so as to corrupt its
        # signature via bogus .asc file.
        path = config.gpg.image_signing
        shutil.copy(config.gpg.archive_master, path)
        # Prove that the signature is bad.
        with Context(config.gpg.image_master) as ctx:
            self.assertFalse(ctx.verify(path + '.asc', path))
        # Grab the checksum of the .tar.xz file to prove that it's been
        # downloaded anew.
        with open(path, 'rb') as fp:
            checksum = hashlib.md5(fp.read()).digest()
        # Run the state machine long enough to get the new image master.
        self._setup_server_keyrings()
        State().run_thru('get_channel')
        # Prove that the signature is good now.
        with Context(config.gpg.image_master) as ctx:
            self.assertTrue(ctx.verify(path + '.asc', path))
        # We have a new .asc file.
        with open(path, 'rb') as fp:
            self.assertNotEqual(checksum, hashlib.md5(fp.read()).digest())

    @configuration
    def test_image_master_is_expired(self):
        # Like above, but the keyring.json has an 'expiry' value that
        # indicates the key has expired.
        expiry = datetime.utcnow() - timedelta(days=10)
        setup_keyrings('image-master', expiry=expiry.timestamp())
        setup_keyrings('archive-master', 'image-signing', 'device-signing')
        # When the state machine re-downloads the image-master, it will change
        # the timestamps on both it and the .asc files.  Grab the mtimes of
        # both now to verify that they've changed later.
        txz_path = config.gpg.image_master
        asc_path = txz_path + '.asc'
        txz_mtime = os.stat(txz_path).st_mtime_ns
        asc_mtime = os.stat(asc_path).st_mtime_ns
        # Additionally, they checksum of the tar.xz file will change because
        # the new one won't have the expiry key in its .json file.
        with open(txz_path, 'rb') as fp:
            checksum = hashlib.md5(fp.read()).digest()
        # Run the state machine long enough to get the new image master.
        self._setup_server_keyrings()
        State().run_thru('get_blacklist_1')
        # We have a new tar.xz file.
        with open(txz_path, 'rb') as fp:
            self.assertNotEqual(checksum, hashlib.md5(fp.read()).digest())
        self.assertGreater(os.stat(txz_path).st_mtime_ns, txz_mtime)
        self.assertGreater(os.stat(asc_path).st_mtime_ns, asc_mtime)

    @configuration
    def test_image_signing_is_expired(self):
        # Like above, but the keyring.json has an 'expiry' value that
        # indicates the key has expired.
        expiry = datetime.utcnow() - timedelta(days=10)
        setup_keyrings('image-signing', expiry=expiry.timestamp())
        setup_keyrings('archive-master', 'image-master', 'device-signing')
        # When the state machine re-downloads the image-master, it will change
        # the timestamps on both it and the .asc files.  Grab the mtimes of
        # both now to verify that they've changed later.
        txz_path = config.gpg.image_signing
        asc_path = txz_path + '.asc'
        txz_mtime = os.stat(txz_path).st_mtime_ns
        asc_mtime = os.stat(asc_path).st_mtime_ns
        # Additionally, they checksum of the tar.xz file will change because
        # the new one won't have the expiry key in its .json file.
        with open(txz_path, 'rb') as fp:
            checksum = hashlib.md5(fp.read()).digest()
        # Run the state machine long enough to get the new image master.
        self._setup_server_keyrings()
        State().run_thru('get_channel')
        # We have a new tar.xz file.
        with open(txz_path, 'rb') as fp:
            self.assertNotEqual(checksum, hashlib.md5(fp.read()).digest())
        self.assertGreater(os.stat(txz_path).st_mtime_ns, txz_mtime)
        self.assertGreater(os.stat(asc_path).st_mtime_ns, asc_mtime)


class TestStateDuplicateDestinations(ServerTestBase):
    """An index.json with duplicate destination files is broken."""

    INDEX_FILE = 'state.index_08.json'
    CHANNEL_FILE = 'state.channels_02.json'
    CHANNEL = 'stable'
    DEVICE = 'nexus7'

    @configuration
    def test_duplicate_destinations(self):
        # state.index_08.json has the bug we saw in the wild in LP: #1250181.
        # There, the server erroneously included a data file twice in two
        # different images.  This can't happen and indicates a server
        # problem.  The client must refuse to upgrade in this case, by raising
        # an exception.
        self._setup_server_keyrings()
        state = State()
        state.run_until('download_files')
        with self.assertRaises(DuplicateDestinationError) as cm:
            next(state)
        self.assertEqual(len(cm.exception.duplicates), 2)
        dst, dupes = cm.exception.duplicates[0]
        self.assertEqual(os.path.basename(dst), '5.txt')
        self.assertEqual([r[0] for r in dupes],
                         ['http://localhost:8980/3/4/5.txt',
                          'http://localhost:8980/5/6/5.txt',
                         ])
        dst, dupes = cm.exception.duplicates[1]
        self.assertEqual(os.path.basename(dst), '5.txt.asc')
        self.assertEqual([r[0] for r in dupes],
                         ['http://localhost:8980/3/4/5.txt.asc',
                          'http://localhost:8980/5/6/5.txt.asc',
                          ])


class TestMiscellaneous(ServerTestBase):
    """Test a few additional things for full code coverage."""

<<<<<<< HEAD
    INDEX_FILE = 'index_13.json'
    CHANNEL_FILE = 'channels_06.json'
=======
    INDEX_FILE = 'state.index_03.json'
    CHANNEL_FILE = 'state.channels_02.json'
>>>>>>> a9637367
    CHANNEL = 'stable'
    DEVICE = 'nexus7'

    @configuration
    def test_checksum_error(self):
        # _download_files() verifies the checksums of all the downloaded
        # files.  If any of them fail, you get an exception.
        self._setup_server_keyrings()
        state = State()
        state.run_until('download_files')
        # It's tricky to cause a checksum error.  We can't corrupt the local
        # downloaded copy of the data file because _download_files() doesn't
        # give us a good hook into the post-download, pre-checksum logic.  We
        # can't corrupt the server file because the lower-level downloading
        # logic will complain.  Instead, we mock the calculate_signature()
        # function to produce a broken checksum for one of the files.
        real_signature = None
        def broken_calc(fp, hash_class=None):
            nonlocal real_signature
            signature = calculate_signature(fp, hash_class)
            if os.path.basename(fp.name) == '6.txt':
                real_signature = signature
                return BAD_SIGNATURE
            return signature
        with patch('systemimage.state.calculate_signature', broken_calc):
            with self.assertRaises(ChecksumError) as cm:
                state.run_thru('download_files')
        self.assertEqual(os.path.basename(cm.exception.destination), '6.txt')
        self.assertEqual(cm.exception.got, BAD_SIGNATURE)
        self.assertIsNotNone(real_signature)
        self.assertEqual(cm.exception.expected, real_signature)

    @configuration
    def test_get_blacklist_2_finds_no_blacklist(self):
        # Getting the blacklist can fail even the second time.  That's fine,
        # but output gets logged.
        self._setup_server_keyrings()
        state = State()
        # we want get_blacklist_1 to fail with a SignatureError so that it
        # will try to get the master key and then attempt a refetch of the
        # blacklist.  Let's just corrupt the original blacklist file.
        blacklist = os.path.join(self._serverdir, 'gpg', 'blacklist.tar.xz')
        with open(blacklist, 'ba+') as fp:
            fp.write(b'x')
        state.run_until('get_blacklist_2')
        # Now we delete the blacklist file from the server, so as to trigger
        # the expected log message.
        os.remove(blacklist)
        with patch('systemimage.state.log.info') as capture:
            state.run_thru('get_blacklist_2')
        self.assertEqual(capture.call_args,
                         call('No blacklist found on second attempt'))
        # Even though there's no blacklist file, everything still gets
        # downloaded correctly.
<<<<<<< HEAD
        state.run_until('reboot')
=======
        state.run_until('apply')
>>>>>>> a9637367
        path = os.path.join(config.updater.cache_partition, 'ubuntu_command')
        with open(path, 'r', encoding='utf-8') as fp:
            command = fp.read()
        self.assertMultiLineEqual(command, """\
load_keyring image-master.tar.xz image-master.tar.xz.asc
load_keyring image-signing.tar.xz image-signing.tar.xz.asc
load_keyring device-signing.tar.xz device-signing.tar.xz.asc
format system
mount system
update 6.txt 6.txt.asc
update 7.txt 7.txt.asc
update 5.txt 5.txt.asc
unmount system
""")<|MERGE_RESOLUTION|>--- conflicted
+++ resolved
@@ -52,11 +52,6 @@
     make_http_server, setup_keyring_txz, setup_keyrings, sign,
     temporary_directory, touch_build)
 from systemimage.testing.nose import SystemImagePlugin
-<<<<<<< HEAD
-# FIXME
-from systemimage.tests.test_candidates import _descriptions
-=======
->>>>>>> a9637367
 from unittest.mock import call, patch
 
 BAD_SIGNATURE = 'f' * 64
@@ -1665,13 +1660,8 @@
 class TestMiscellaneous(ServerTestBase):
     """Test a few additional things for full code coverage."""
 
-<<<<<<< HEAD
-    INDEX_FILE = 'index_13.json'
-    CHANNEL_FILE = 'channels_06.json'
-=======
     INDEX_FILE = 'state.index_03.json'
     CHANNEL_FILE = 'state.channels_02.json'
->>>>>>> a9637367
     CHANNEL = 'stable'
     DEVICE = 'nexus7'
 
@@ -1726,11 +1716,7 @@
                          call('No blacklist found on second attempt'))
         # Even though there's no blacklist file, everything still gets
         # downloaded correctly.
-<<<<<<< HEAD
-        state.run_until('reboot')
-=======
         state.run_until('apply')
->>>>>>> a9637367
         path = os.path.join(config.updater.cache_partition, 'ubuntu_command')
         with open(path, 'r', encoding='utf-8') as fp:
             command = fp.read()
