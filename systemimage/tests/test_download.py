# Copyright (C) 2013-2014 Canonical Ltd.
# Author: Barry Warsaw <barry@ubuntu.com>

# This program is free software: you can redistribute it and/or modify
# it under the terms of the GNU General Public License as published by
# the Free Software Foundation; version 3 of the License.
#
# This program is distributed in the hope that it will be useful,
# but WITHOUT ANY WARRANTY; without even the implied warranty of
# MERCHANTABILITY or FITNESS FOR A PARTICULAR PURPOSE.  See the
# GNU General Public License for more details.
#
# You should have received a copy of the GNU General Public License
# along with this program.  If not, see <http://www.gnu.org/licenses/>.

"""Test asynchronous downloads."""

__all__ = [
    'TestCURL',
    'TestDownload',
    'TestDownloadBigFiles',
    'TestDownloadManagerFactory',
    'TestDuplicateDownloads',
    'TestGSMDownloads',
    'TestHTTPSDownloads',
    'TestHTTPSDownloadsExpired',
    'TestHTTPSDownloadsNasty',
    'TestHTTPSDownloadsNoSelfSigned',
    'TestRecord',
    ]


import os
import sys
import random
import pycurl
import unittest

from contextlib import ExitStack
from datetime import datetime, timedelta
from dbus.exceptions import DBusException
from gi.repository import GLib
from hashlib import sha256
from systemimage.config import Configuration, config
from systemimage.curl import CurlDownloadManager
from systemimage.download import (
<<<<<<< HEAD
    Canceled, CurlDownloadManager, DBusDownloadManager,
    DuplicateDestinationError, Record)
=======
    Canceled, DuplicateDestinationError, Record, get_download_manager)
>>>>>>> 5550e936
from systemimage.helpers import temporary_directory
from systemimage.settings import Settings
from systemimage.testing.helpers import (
    configuration, data_path, make_http_server, reset_envar, write_bytes)
from systemimage.testing.nose import SystemImagePlugin
from systemimage.udm import DOWNLOADER_INTERFACE, UDMDownloadManager
from unittest.mock import patch
from urllib.parse import urljoin


def _http_pathify(downloads):
    return [
        (urljoin(config.service.http_base, url),
         os.path.join(config.tempdir, filename)
        ) for url, filename in downloads]


def _https_pathify(downloads):
    return [
        (urljoin(config.service.https_base, url),
         os.path.join(config.tempdir, filename)
        ) for url, filename in downloads]


<<<<<<< HEAD
class TestDownloads(unittest.TestCase):

    DOWNLOAD_MANAGER_CLS = DBusDownloadManager
=======
class TestDownload(unittest.TestCase):
    """Base class for testing the PyCURL and udm downloaders."""
>>>>>>> 5550e936

    def setUp(self):
        super().setUp()
        self._resources = ExitStack()
        try:
            # Start the HTTP server running, vending files out of our test
            # data directory.
            directory = os.path.dirname(data_path('__init__.py'))
            self._resources.push(make_http_server(directory, 8980))
        except:
            self._resources.close()
            raise

    def tearDown(self):
        self._resources.close()
        super().tearDown()

    def _downloader(self, *args):
        return get_download_manager(*args)

    @configuration
    def test_good_path(self):
        # Download a bunch of files that exist.  No callback.
<<<<<<< HEAD
        self.DOWNLOAD_MANAGER_CLS().get_files(_http_pathify([
=======
        self._downloader().get_files(_http_pathify([
>>>>>>> 5550e936
            ('channels_01.json', 'channels.json'),
            ('index_01.json', 'index.json'),
            ]))
        self.assertEqual(
            set(os.listdir(config.tempdir)),
            set(['channels.json', 'index.json']))

    @configuration
    def test_empty_download(self):
        # Empty download set completes successfully.  LP: #1245597.
<<<<<<< HEAD
        self.DOWNLOAD_MANAGER_CLS().get_files([])
=======
        self._downloader().get_files([])
>>>>>>> 5550e936
        # No TimeoutError is raised.

    @configuration
    def test_user_agent(self):
        # The User-Agent request header contains the build number.
        version = random.randint(0, 99)
        with open(config.system.build_file, 'w', encoding='utf-8') as fp:
            print(version, file=fp)
        # Download a magic path which the server will interpret to return us
        # the User-Agent header value.
<<<<<<< HEAD
        self.DOWNLOAD_MANAGER_CLS().get_files(_http_pathify([
=======
        self._downloader().get_files(_http_pathify([
>>>>>>> 5550e936
            ('user-agent.txt', 'user-agent.txt'),
            ]))
        path = os.path.join(config.tempdir, 'user-agent.txt')
        with open(path, 'r', encoding='utf-8') as fp:
            user_agent = fp.read()
        self.assertEqual(
            user_agent,
            'Ubuntu System Image Upgrade Client; Build {}'.format(version))

    @configuration
    def test_download_with_callback(self):
        # Downloading calls the callback with some arguments.
        received_bytes = 0
        total_bytes = 0
        def callback(received, total):
            nonlocal received_bytes, total_bytes
            received_bytes = received
            total_bytes = total
<<<<<<< HEAD
        downloader = self.DOWNLOAD_MANAGER_CLS(callback)
=======
        downloader = self._downloader(callback)
>>>>>>> 5550e936
        downloader.get_files(_http_pathify([
            ('channels_01.json', 'channels.json'),
            ('index_01.json', 'index.json'),
            ]))
        self.assertEqual(
            set(os.listdir(config.tempdir)),
            set(['channels.json', 'index.json']))
        self.assertEqual(received_bytes, 669)
        self.assertEqual(total_bytes, 669)

    @configuration
    def test_download_with_broken_callback(self):
        # If the callback raises an exception, it is logged and ignored.
        def callback(receive, total):
            raise RuntimeError
        exception = None
        def capture(message):
            nonlocal exception
            exception = message
<<<<<<< HEAD
        downloader = self.DOWNLOAD_MANAGER_CLS(callback)
=======
        downloader = self._downloader(callback)
>>>>>>> 5550e936
        with patch('systemimage.download.log.exception', capture):
            downloader.get_files(_http_pathify([
                ('channels_01.json', 'channels.json'),
                ]))
        # The exception got logged.
        self.assertEqual(exception, 'Exception in progress callback')
        # The file still got downloaded.
        self.assertEqual(os.listdir(config.tempdir), ['channels.json'])

    @configuration
    def test_no_dev_package(self):
        # system-image-dev contains the systemimage.testing subpackage, but
        # this is not normally installed on the device.  When it's missing,
        # the DownloadReactor's _print() debugging method should no-op.
        #
        # To test this, we patch systemimage.testing in sys.modules so that an
        # ImportError is raised when it tries to import it.
        with patch.dict(sys.modules, {'systemimage.testing.helpers': None}):
<<<<<<< HEAD
            self.DOWNLOAD_MANAGER_CLS().get_files(_http_pathify([
=======
            self._downloader().get_files(_http_pathify([
>>>>>>> 5550e936
                ('channels_01.json', 'channels.json'),
                ]))
        self.assertEqual(os.listdir(config.tempdir), ['channels.json'])

    # This test helps bump the udm-based downloader test coverage to 100%.
    @unittest.skipIf(os.environ.get('SYSTEMIMAGE_PYCURL', '0') == '1',
                     'Not relevant for PyCURL tests')
    @configuration
    def test_timeout(self):
        # If the reactor times out, we get an exception.  We fake the timeout
        # by setting the attribute on the reactor, even though it successfully
        # completes its download without timing out.
        def finish_with_timeout(self, *args, **kws):
            self.timed_out = True
            self.quit()
        with patch('systemimage.udm.DownloadReactor._do_finished',
                   finish_with_timeout):
            self.assertRaises(
                TimeoutError,
<<<<<<< HEAD
                self.DOWNLOAD_MANAGER_CLS().get_files,
=======
                self._downloader().get_files,
>>>>>>> 5550e936
                _http_pathify([('channels_01.json', 'channels.json')])
                )


class TestCurlDownloader(TestDownloads):
    DOWNLOAD_MANAGER_CLS = CurlDownloadManager
    def test_timeout(self):
        # FIXME: test timeout differently
        pass

class TestHTTPSDownloads(unittest.TestCase):
    @classmethod
    def setUpClass(self):
        SystemImagePlugin.controller.set_mode(cert_pem='cert.pem')

    def setUp(self):
        self._directory = os.path.dirname(data_path('__init__.py'))

    @configuration
    def test_good_path(self):
        # The HTTPS server has a valid self-signed certificate, so downloading
        # over https succeeds.
        with ExitStack() as stack:
            stack.push(make_http_server(
                self._directory, 8943, 'cert.pem', 'key.pem'))
            get_download_manager().get_files(_https_pathify([
                ('channels_01.json', 'channels.json'),
                ]))
            self.assertEqual(
                set(os.listdir(config.tempdir)),
                set(['channels.json']))


class TestHTTPSDownloadsNoSelfSigned(unittest.TestCase):
    @classmethod
    def setUpClass(self):
        SystemImagePlugin.controller.set_mode()

    def setUp(self):
        self._directory = os.path.dirname(data_path('__init__.py'))

    @configuration
    def test_https_cert_not_in_capath(self):
        # The self-signed certificate fails because it's not in the system's
        # CApath (no known-good CA).
        with make_http_server(self._directory, 8943, 'cert.pem', 'key.pem'):
            self.assertRaises(
                FileNotFoundError,
                get_download_manager().get_files,
                _https_pathify([
                    ('channels_01.json', 'channels.json'),
                    ]))

    @configuration
    def test_http_masquerades_as_https(self):
        # There's an HTTP server pretending to be an HTTPS server.  This
        # should fail to download over https URLs.
        with ExitStack() as stack:
            # By not providing an SSL context wrapped socket, this isn't
            # really an https server.
            stack.push(make_http_server(self._directory, 8943))
            self.assertRaises(
                FileNotFoundError,
                get_download_manager().get_files,
                _https_pathify([
                    ('channels_01.json', 'channels.json'),
                    ]))


class TestHTTPSDownloadsExpired(unittest.TestCase):
    @classmethod
    def setUpClass(self):
        SystemImagePlugin.controller.set_mode(cert_pem='expired_cert.pem')

    def setUp(self):
        self._directory = os.path.dirname(data_path('__init__.py'))

    @configuration
    def test_expired(self):
        # The HTTPS server has an expired certificate (mocked so that its CA
        # is in the system's trusted path).
        with ExitStack() as stack:
            stack.push(make_http_server(
                self._directory, 8943, 'expired_cert.pem', 'expired_key.pem'))
            self.assertRaises(
                FileNotFoundError,
                get_download_manager().get_files,
                _https_pathify([
                    ('channels_01.json', 'channels.json'),
                    ]))


class TestHTTPSDownloadsNasty(unittest.TestCase):
    @classmethod
    def setUpClass(self):
        SystemImagePlugin.controller.set_mode(cert_pem='nasty_cert.pem')

    def setUp(self):
        self._directory = os.path.dirname(data_path('__init__.py'))

    @configuration
    def test_bad_host(self):
        # The HTTPS server has a certificate with a non-matching hostname
        # (mocked so that its CA is in the system's trusted path).
        with ExitStack() as stack:
            stack.push(make_http_server(
                self._directory, 8943, 'nasty_cert.pem', 'nasty_key.pem'))
            self.assertRaises(
                FileNotFoundError,
                get_download_manager().get_files,
                _https_pathify([
                    ('channels_01.json', 'channels.json'),
                    ]))


# These tests don't strictly improve coverage for the udm-based downloader,
# but they are still useful to keep because they test a implicit code path.
# These can be removed once GSM-testing is pulled into s-i via LP: #1388886.
@unittest.skipIf(os.environ.get('SYSTEMIMAGE_PYCURL', '0') == '1',
                 'Not relevant for PyCURL tests')
class TestGSMDownloads(unittest.TestCase):
    def setUp(self):
        super().setUp()
        # Patch this method so that we can verify both the value of the flag
        # that system-image sets and the value that u-d-m's group downloader
        # records and uses.  This is the only thing we can really
        # automatically test given that e.g. we won't have GSM in development.
        self._gsm_set_flag = None
        self._gsm_get_flag = None
        self._original = None
        def set_gsm(iface, *, allow_gsm):
            self._gsm_set_flag = allow_gsm
            self._original(iface, allow_gsm=allow_gsm)
            self._gsm_get_flag = iface.isGSMDownloadAllowed()
        self._resources = ExitStack()
        try:
            # Start the HTTP server running, vending files out of our test
            # data directory.
            directory = os.path.dirname(data_path('__init__.py'))
            self._resources.push(make_http_server(directory, 8980))
            # Patch the GSM setting method to capture what actually happens.
            self._original = getattr(UDMDownloadManager, '_set_gsm')
            self._resources.enter_context(patch(
                'systemimage.download.DBusDownloadManager._set_gsm', set_gsm))
            self._resources.callback(setattr, self, '_original', None)
        except:
            self._resources.close()
            raise

    def tearDown(self):
        self._resources.close()
        super().tearDown()

    @configuration
    def test_manual_downloads_gsm_allowed(self, ini_file):
        # When auto_download is 0, manual downloads are enabled so assuming
        # the user knows what they're doing, GSM downloads are allowed.
        config = Configuration(ini_file)
        Settings(config).set('auto_download', '0')
        get_download_manager().get_files(_http_pathify([
            ('channels_01.json', 'channels.json')
            ]))
        self.assertTrue(self._gsm_set_flag)
        self.assertTrue(self._gsm_get_flag)

    @configuration
    def test_wifi_downloads_gsm_disallowed(self, ini_file):
        # Obviously GSM downloads are not allowed when downloading
        # automatically on wifi-only.
        config = Configuration(ini_file)
        Settings(config).set('auto_download', '1')
        get_download_manager().get_files(_http_pathify([
            ('channels_01.json', 'channels.json')
            ]))
        self.assertFalse(self._gsm_set_flag)
        self.assertFalse(self._gsm_get_flag)

    @configuration
    def test_always_downloads_gsm_allowed(self, ini_file):
        # GSM downloads are allowed when always downloading.
        config = Configuration(ini_file)
        Settings(config).set('auto_download', '2')
        get_download_manager().get_files(_http_pathify([
            ('channels_01.json', 'channels.json')
            ]))
        self.assertTrue(self._gsm_set_flag)
        self.assertTrue(self._gsm_get_flag)


class TestDownloadBigFiles(unittest.TestCase):
    # This test helps bump the udm-based downloader test coverage to 100%.
    @unittest.skipIf(os.environ.get('SYSTEMIMAGE_PYCURL', '0') == '1',
                     'Not relevant for PyCURL tests')
    @configuration
    def test_cancel(self):
        # Try to cancel the download of a big file.
        self.assertEqual(os.listdir(config.tempdir), [])
        with ExitStack() as stack:
            serverdir = stack.enter_context(temporary_directory())
            stack.push(make_http_server(serverdir, 8980))
            # Create a couple of big files to download.
            write_bytes(os.path.join(serverdir, 'bigfile_1.dat'), 10)
            write_bytes(os.path.join(serverdir, 'bigfile_2.dat'), 10)
            # The download service doesn't provide reliable cancel
            # granularity, so instead, we mock the 'started' signal to
            # immediately cancel the download.
            downloader = get_download_manager()
            def cancel_on_start(self, signal, path, started):
                if started:
                    downloader.cancel()
            stack.enter_context(patch(
                'systemimage.udm.DownloadReactor._do_started',
                cancel_on_start))
            self.assertRaises(
                Canceled, downloader.get_files, _http_pathify([
                    ('bigfile_1.dat', 'bigfile_1.dat'),
                    ('bigfile_2.dat', 'bigfile_2.dat'),
                    ]))
            self.assertEqual(os.listdir(config.tempdir), [])

    @configuration
    def test_download_404(self):
        # Start a group download of some big files.   One of the files won't
        # exist, so the entire group download should fail, and none of the
        # files should exist in the destination.
        self.assertEqual(os.listdir(config.tempdir), [])
        with ExitStack() as stack:
            serverdir = stack.enter_context(temporary_directory())
            stack.push(make_http_server(serverdir, 8980))
            # Create a couple of big files to download.
            write_bytes(os.path.join(serverdir, 'bigfile_1.dat'), 10)
            write_bytes(os.path.join(serverdir, 'bigfile_2.dat'), 10)
            write_bytes(os.path.join(serverdir, 'bigfile_3.dat'), 10)
            downloads = _http_pathify([
                ('bigfile_1.dat', 'bigfile_1.dat'),
                ('bigfile_2.dat', 'bigfile_2.dat'),
                ('bigfile_3.dat', 'bigfile_3.dat'),
                ('missing.txt', 'missing.txt'),
                ])
            self.assertRaises(FileNotFoundError,
                              get_download_manager().get_files,
                              downloads)
            # The temporary directory is empty.
            self.assertEqual(os.listdir(config.tempdir), [])


class TestRecord(unittest.TestCase):
    def test_record(self):
        # A record can provide three arguments, the url, destination, and
        # checksum.
        record = Record('src', 'dst', 'hash')
        self.assertEqual(record.url, 'src')
        self.assertEqual(record.destination, 'dst')
        self.assertEqual(record.checksum, 'hash')

    def test_record_default_checksum(self):
        # The checksum is optional, and defaults to the empty string.
        record = Record('src', 'dst')
        self.assertEqual(record.url, 'src')
        self.assertEqual(record.destination, 'dst')
        self.assertEqual(record.checksum, '')

    def test_too_few_arguments(self):
        # At least two arguments must be given.
        self.assertRaises(TypeError, Record, 'src')

    def test_too_many_arguments(self):
        # No more than three arguments may be given.
        self.assertRaises(TypeError, Record, 'src', 'dst', 'hash', 'foo')


class TestDuplicateDownloads(unittest.TestCase):
    maxDiff = None

    def setUp(self):
        super().setUp()
        self._resources = ExitStack()
        try:
            self._serverdir = self._resources.enter_context(
                temporary_directory())
            self._resources.push(make_http_server(self._serverdir, 8980))
        except:
            self._resources.close()
            raise

    def tearDown(self):
        self._resources.close()
        super().tearDown()

    @configuration
    def test_matched_duplicates(self):
        # A download that duplicates the destination location, but for which
        # the sources and checksums are the same is okay.
        content = b'x' * 100
        checksum = sha256(content).hexdigest()
        with open(os.path.join(self._serverdir, 'source.dat'), 'wb') as fp:
            fp.write(content)
        downloader = get_download_manager()
        downloads = []
        for url, dst in _http_pathify([('source.dat', 'local.dat'),
                                       ('source.dat', 'local.dat'),
                                       ]):
            downloads.append(Record(url, dst, checksum))
        downloader.get_files(downloads)
        self.assertEqual(os.listdir(config.tempdir), ['local.dat'])

    @configuration
    def test_mismatched_urls(self):
        # A download that duplicates the destination location, but for which
        # the source urls don't match, is not allowed.
        content = b'x' * 100
        checksum = sha256(content).hexdigest()
        with open(os.path.join(self._serverdir, 'source1.dat'), 'wb') as fp:
            fp.write(content)
        with open(os.path.join(self._serverdir, 'source2.dat'), 'wb') as fp:
            fp.write(content)
        downloader = get_download_manager()
        downloads = []
        for url, dst in _http_pathify([('source1.dat', 'local.dat'),
                                       ('source2.dat', 'local.dat'),
                                       ]):
            downloads.append(Record(url, dst, checksum))
        with self.assertRaises(DuplicateDestinationError) as cm:
            downloader.get_files(downloads)
        self.assertEqual(len(cm.exception.duplicates), 1)
        dst, dupes = cm.exception.duplicates[0]
        self.assertEqual(os.path.basename(dst), 'local.dat')
        self.assertEqual([r[0] for r in dupes],
                         ['http://localhost:8980/source1.dat',
                          'http://localhost:8980/source2.dat'])
        self.assertEqual(os.listdir(config.tempdir), [])

    @configuration
    def test_mismatched_checksums(self):
        # A download that duplicates the destination location, but for which
        # the checksums don't match, is not allowed.
        content = b'x' * 100
        checksum = sha256(content).hexdigest()
        with open(os.path.join(self._serverdir, 'source.dat'), 'wb') as fp:
            fp.write(content)
        downloader = get_download_manager()
        url = urljoin(config.service.http_base, 'source.dat')
        downloads = [
            Record(url, 'local.dat', checksum),
            # Mutate the checksum so they won't match.
            Record(url, 'local.dat', checksum[-1] + checksum[:-1]),
            ]
        with self.assertRaises(DuplicateDestinationError) as cm:
            downloader.get_files(downloads)
        self.assertEqual(len(cm.exception.duplicates), 1)
        dst, dupes = cm.exception.duplicates[0]
        self.assertEqual(os.path.basename(dst), 'local.dat')
        self.assertEqual([r[0] for r in dupes],
                         ['http://localhost:8980/source.dat',
                          'http://localhost:8980/source.dat'])
        # The records in the exception aren't sorted by checksum.
        self.assertEqual(
            sorted(r[2] for r in dupes),
            ['09ecb6ebc8bcefc733f6f2ec44f791abeed6a99edf0cc31519637898aebd52d8'
             ,
             '809ecb6ebc8bcefc733f6f2ec44f791abeed6a99edf0cc31519637898aebd52d'
             ])
        self.assertEqual(os.listdir(config.tempdir), [])

    @configuration
    def test_duplicate_error_message(self):
        # When a duplicate destination error occurs, an error message gets
        # logged.  Make sure the error message is helpful.
        content = b'x' * 100
        checksum = sha256(content).hexdigest()
        with open(os.path.join(self._serverdir, 'source.dat'), 'wb') as fp:
            fp.write(content)
        downloader = get_download_manager()
        url = urljoin(config.service.http_base, 'source.dat')
        downloads = [
            Record(url, 'local.dat', checksum),
            # Mutate the checksum so they won't match.
            Record(url, 'local.dat', checksum[-1] + checksum[:-1]),
            ]
        with self.assertRaises(DuplicateDestinationError) as cm:
            downloader.get_files(downloads)
        self.assertMultiLineEqual(str(cm.exception), """
[   (   'local.dat',
        [   (   'http://localhost:8980/source.dat',
                'local.dat',
                '09ecb6ebc8bcefc733f6f2ec44f791abeed6a99edf0cc31519637898aebd52d8'),
            (   'http://localhost:8980/source.dat',
                'local.dat',
                '809ecb6ebc8bcefc733f6f2ec44f791abeed6a99edf0cc31519637898aebd52d')])]""")


# This class only bumps coverage to 100% for the cURL-based downloader, so it
# can be skipped when the test suite runs under u-d-m.  Checking the
# environment variable wouldn't be enough for production (see download.py
# get_download_manager() for other cases where the downloader is chosen), but
# it's sufficient for the test suite.  See tox.ini.
@unittest.skipUnless(os.environ.get('SYSTEMIMAGE_PYCURL', '0') == '1',
                     'Not relevant for udm tests')
class TestCURL(unittest.TestCase):
    def setUp(self):
        super().setUp()
        self._resources = ExitStack()
        try:
            # Start the HTTP server running, vending files out of our test
            # data directory.
            directory = os.path.dirname(data_path('__init__.py'))
            self._resources.push(make_http_server(directory, 8980))
        except:
            self._resources.close()
            raise

    def tearDown(self):
        self._resources.close()
        super().tearDown()

    @configuration
    def test_multi_perform(self):
        # PyCURL's multi.perform() can return the E_CALL_MULTI_PEFORM status
        # which tells us to just try again.  This doesn't happen in practice,
        # but the code path needs coverage.  However, .perform() itself can't
        # be mocked because pycurl.CurlMulti is a built-in.  Fun.
        class FakeMulti:
            def perform(self):
                return pycurl.E_CALL_MULTI_PERFORM, 2
        done_once = False
        class Testable(CurlDownloadManager):
            def _do_once(self, multi, handles):
                nonlocal done_once
                if done_once:
                    return super()._do_once(multi, handles)
                else:
                    done_once = True
                    return super()._do_once(FakeMulti(), handles)
        Testable().get_files(_http_pathify([
            ('channels_01.json', 'channels.json'),
            ('index_01.json', 'index.json'),
            ]))
        self.assertTrue(done_once)
        # The files still get downloaded.
        self.assertEqual(
            set(os.listdir(config.tempdir)),
            set(['channels.json', 'index.json']))

    @configuration
    def test_multi_fail(self):
        # PyCURL's multi.perform() can return a failure code (i.e. not E_OK)
        # which triggers a FileNotFoundError.  It doesn't really matter which
        # failure code it returns.
        class FakeMulti:
            def perform(self):
                return pycurl.E_READ_ERROR, 2
        class Testable(CurlDownloadManager):
            def _do_once(self, multi, handles):
                return super()._do_once(FakeMulti(), handles)
        with self.assertRaises(FileNotFoundError) as cm:
            Testable().get_files(_http_pathify([
                ('channels_01.json', 'channels.json'),
                ('index_01.json', 'index.json'),
                ]))
        # One of the two files will be contained in the error message, but
        # which one is undefined, although in practice it will be the first
        # one.
        self.assertRegex(
            cm.exception.args[0],
            'http://localhost:8980/(channels|index)_01.json')


class TestDownloadManagerFactory(unittest.TestCase):
    """We have a factory for creating the download manager to use."""

    def test_get_downloader_forced_curl(self):
        # Setting SYSTEMIMAGE_PYCURL envar to 1, yes, or true forces the
        # PyCURL downloader.
        with reset_envar('SYSTEMIMAGE_PYCURL'):
            os.environ['SYSTEMIMAGE_PYCURL'] = '1'
            self.assertIsInstance(get_download_manager(), CurlDownloadManager)
        with reset_envar('SYSTEMIMAGE_PYCURL'):
            os.environ['SYSTEMIMAGE_PYCURL'] = 'tRuE'
            self.assertIsInstance(get_download_manager(), CurlDownloadManager)
        with reset_envar('SYSTEMIMAGE_PYCURL'):
            os.environ['SYSTEMIMAGE_PYCURL'] = 'YES'
            self.assertIsInstance(get_download_manager(), CurlDownloadManager)

    def test_get_downloader_forced_udm(self):
        # Setting SYSTEMIMAGE_PYCURL envar to anything else forces the udm
        # downloader.
        with reset_envar('SYSTEMIMAGE_PYCURL'):
            os.environ['SYSTEMIMAGE_PYCURL'] = '0'
            self.assertIsInstance(get_download_manager(), UDMDownloadManager)
        with reset_envar('SYSTEMIMAGE_PYCURL'):
            os.environ['SYSTEMIMAGE_PYCURL'] = 'false'
            self.assertIsInstance(get_download_manager(), UDMDownloadManager)
        with reset_envar('SYSTEMIMAGE_PYCURL'):
            os.environ['SYSTEMIMAGE_PYCURL'] = 'nope'
            self.assertIsInstance(get_download_manager(), UDMDownloadManager)

    def test_auto_detect_udm(self):
        # If the environment variable is not set, we do auto-detection.  For
        # backward compatibility, if udm is available on the system bus, we
        # use it.
        with reset_envar('SYSTEMIMAGE_PYCURL'):
            if 'SYSTEMIMAGE_PYCURL' in os.environ:
                del os.environ['SYSTEMIMAGE_PYCURL']
            with patch('dbus.SystemBus.get_object') as mock:
                self.assertIsInstance(
                    get_download_manager(), UDMDownloadManager)
            mock.assert_called_once_with(DOWNLOADER_INTERFACE, '/')

    def test_auto_detect_curl(self):
        # If the environment variable is not set, we do auto-detection.  If udm
        # is not available on the system bus, we use the cURL downloader.
        import systemimage.download
        with ExitStack() as resources:
            resources.enter_context(reset_envar('SYSTEMIMAGE_PYCURL'))
            if 'SYSTEMIMAGE_PYCURL' in os.environ:
                del os.environ['SYSTEMIMAGE_PYCURL']
            mock = resources.enter_context(
                patch('dbus.SystemBus.get_object', side_effect=DBusException))
            resources.enter_context(
                patch.object(systemimage.download, 'pycurl', object()))
            self.assertIsInstance(
                get_download_manager(), CurlDownloadManager)
            mock.assert_called_once_with(DOWNLOADER_INTERFACE, '/')

    def test_auto_detect_none_available(self):
        # Again, we're auto-detecting, but in this case, we have neither udm
        # nor pycurl available.
        import systemimage.download
        with ExitStack() as resources:
            resources.enter_context(reset_envar('SYSTEMIMAGE_PYCURL'))
            if 'SYSTEMIMAGE_PYCURL' in os.environ:
                del os.environ['SYSTEMIMAGE_PYCURL']
            mock = resources.enter_context(
                patch('dbus.SystemBus.get_object', side_effect=DBusException))
            resources.enter_context(
                patch.object(systemimage.download, 'pycurl', None))
            self.assertRaises(ImportError, get_download_manager)
            mock.assert_called_once_with(DOWNLOADER_INTERFACE, '/')<|MERGE_RESOLUTION|>--- conflicted
+++ resolved
@@ -44,12 +44,7 @@
 from systemimage.config import Configuration, config
 from systemimage.curl import CurlDownloadManager
 from systemimage.download import (
-<<<<<<< HEAD
-    Canceled, CurlDownloadManager, DBusDownloadManager,
-    DuplicateDestinationError, Record)
-=======
     Canceled, DuplicateDestinationError, Record, get_download_manager)
->>>>>>> 5550e936
 from systemimage.helpers import temporary_directory
 from systemimage.settings import Settings
 from systemimage.testing.helpers import (
@@ -74,14 +69,8 @@
         ) for url, filename in downloads]
 
 
-<<<<<<< HEAD
-class TestDownloads(unittest.TestCase):
-
-    DOWNLOAD_MANAGER_CLS = DBusDownloadManager
-=======
 class TestDownload(unittest.TestCase):
     """Base class for testing the PyCURL and udm downloaders."""
->>>>>>> 5550e936
 
     def setUp(self):
         super().setUp()
@@ -105,11 +94,7 @@
     @configuration
     def test_good_path(self):
         # Download a bunch of files that exist.  No callback.
-<<<<<<< HEAD
-        self.DOWNLOAD_MANAGER_CLS().get_files(_http_pathify([
-=======
         self._downloader().get_files(_http_pathify([
->>>>>>> 5550e936
             ('channels_01.json', 'channels.json'),
             ('index_01.json', 'index.json'),
             ]))
@@ -120,11 +105,7 @@
     @configuration
     def test_empty_download(self):
         # Empty download set completes successfully.  LP: #1245597.
-<<<<<<< HEAD
-        self.DOWNLOAD_MANAGER_CLS().get_files([])
-=======
         self._downloader().get_files([])
->>>>>>> 5550e936
         # No TimeoutError is raised.
 
     @configuration
@@ -135,11 +116,7 @@
             print(version, file=fp)
         # Download a magic path which the server will interpret to return us
         # the User-Agent header value.
-<<<<<<< HEAD
-        self.DOWNLOAD_MANAGER_CLS().get_files(_http_pathify([
-=======
         self._downloader().get_files(_http_pathify([
->>>>>>> 5550e936
             ('user-agent.txt', 'user-agent.txt'),
             ]))
         path = os.path.join(config.tempdir, 'user-agent.txt')
@@ -158,11 +135,7 @@
             nonlocal received_bytes, total_bytes
             received_bytes = received
             total_bytes = total
-<<<<<<< HEAD
-        downloader = self.DOWNLOAD_MANAGER_CLS(callback)
-=======
         downloader = self._downloader(callback)
->>>>>>> 5550e936
         downloader.get_files(_http_pathify([
             ('channels_01.json', 'channels.json'),
             ('index_01.json', 'index.json'),
@@ -182,11 +155,7 @@
         def capture(message):
             nonlocal exception
             exception = message
-<<<<<<< HEAD
-        downloader = self.DOWNLOAD_MANAGER_CLS(callback)
-=======
         downloader = self._downloader(callback)
->>>>>>> 5550e936
         with patch('systemimage.download.log.exception', capture):
             downloader.get_files(_http_pathify([
                 ('channels_01.json', 'channels.json'),
@@ -205,11 +174,7 @@
         # To test this, we patch systemimage.testing in sys.modules so that an
         # ImportError is raised when it tries to import it.
         with patch.dict(sys.modules, {'systemimage.testing.helpers': None}):
-<<<<<<< HEAD
-            self.DOWNLOAD_MANAGER_CLS().get_files(_http_pathify([
-=======
             self._downloader().get_files(_http_pathify([
->>>>>>> 5550e936
                 ('channels_01.json', 'channels.json'),
                 ]))
         self.assertEqual(os.listdir(config.tempdir), ['channels.json'])
@@ -229,20 +194,10 @@
                    finish_with_timeout):
             self.assertRaises(
                 TimeoutError,
-<<<<<<< HEAD
-                self.DOWNLOAD_MANAGER_CLS().get_files,
-=======
                 self._downloader().get_files,
->>>>>>> 5550e936
                 _http_pathify([('channels_01.json', 'channels.json')])
                 )
 
-
-class TestCurlDownloader(TestDownloads):
-    DOWNLOAD_MANAGER_CLS = CurlDownloadManager
-    def test_timeout(self):
-        # FIXME: test timeout differently
-        pass
 
 class TestHTTPSDownloads(unittest.TestCase):
     @classmethod
@@ -377,7 +332,7 @@
             # Patch the GSM setting method to capture what actually happens.
             self._original = getattr(UDMDownloadManager, '_set_gsm')
             self._resources.enter_context(patch(
-                'systemimage.download.DBusDownloadManager._set_gsm', set_gsm))
+                'systemimage.udm.UDMDownloadManager._set_gsm', set_gsm))
             self._resources.callback(setattr, self, '_original', None)
         except:
             self._resources.close()
