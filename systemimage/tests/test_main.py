--- conflicted
+++ resolved
@@ -697,21 +697,6 @@
             """))
 
     @configuration
-<<<<<<< HEAD
-    def test_list_channels_exception(self, ini_file):
-        # If an exception occurs while getting the list of channels, we get a
-        # non-zero exit status.
-        self._setup_server_keyrings()
-        channel_ini = os.path.join(os.path.dirname(ini_file), 'channel.ini')
-        head, tail = os.path.split(channel_ini)
-        copy('channel_05.ini', head, tail)
-        capture = StringIO()
-        self._resources.enter_context(
-            patch('builtins.print', partial(print, file=capture)))
-        self._resources.enter_context(
-            patch('systemimage.main.sys.argv',
-                  ['argv0', '-C', ini_file, '--list-channels']))
-=======
     def test_list_channels_exception(self, config_d):
         # If an exception occurs while getting the list of channels, we get a
         # non-zero exit status.
@@ -720,7 +705,6 @@
         capture = StringIO()
         self._resources.enter_context(capture_print(capture))
         self._resources.enter_context(argv('-C', config_d, '--list-channels'))
->>>>>>> a9637367
         # Do not use self._resources to manage the check_output mock.  Because
         # of the nesting order of the @configuration decorator and the base
         # class's tearDown(), using self._resources causes the mocks to be
@@ -1354,11 +1338,7 @@
         if coverage_env is not None:
             env['COVERAGE_PROCESS_START'] = coverage_env
         args = (sys.executable, '-m', 'systemimage.testing.service',
-<<<<<<< HEAD
-                '-C', self.ini_path)
-=======
                 '-C', config_d)
->>>>>>> a9637367
         second = subprocess.Popen(args, universal_newlines=True, env=env)
         # Allow a TimeoutExpired exception to fail the test.
         try:
@@ -1368,9 +1348,6 @@
             second.communicate()
             raise
         self.assertNotEqual(second.pid, proc.pid)
-<<<<<<< HEAD
-        self.assertEqual(code, 2)
-=======
         self.assertEqual(code, 2)
 
 
@@ -1625,5 +1602,4 @@
         self.assertEqual(exit_code, 2)
         self.assertEqual(
             stderr.getvalue().splitlines()[-1],
-            'system-image-cli: error: Unknown progress meter: not-a-meter')
->>>>>>> a9637367
+            'system-image-cli: error: Unknown progress meter: not-a-meter')