# Copyright (C) 2013-2014 Canonical Ltd.
# Author: Barry Warsaw <barry@ubuntu.com>

# This program is free software: you can redistribute it and/or modify
# it under the terms of the GNU General Public License as published by
# the Free Software Foundation; version 3 of the License.
#
# This program is distributed in the hope that it will be useful,
# but WITHOUT ANY WARRANTY; without even the implied warranty of
# MERCHANTABILITY or FITNESS FOR A PARTICULAR PURPOSE.  See the
# GNU General Public License for more details.
#
# You should have received a copy of the GNU General Public License
# along with this program.  If not, see <http://www.gnu.org/licenses/>.

"""Test the DBus API mediator."""


__all__ = [
    'TestAPI',
    ]


import os

<<<<<<< HEAD
=======
from contextlib import ExitStack
from datetime import datetime, timedelta
from gi.repository import GLib
from hashlib import sha256
from pathlib import Path
>>>>>>> 53f37bf7
from systemimage.api import Mediator
from systemimage.config import config
from systemimage.download import Canceled
from systemimage.testing.helpers import (
    ServerTestBase, chmod, configuration, copy, setup_index, sign,
    touch_build)
from textwrap import dedent
from unittest.mock import patch


class TestAPI(ServerTestBase):
    INDEX_FILE = 'api.index_01.json'
    CHANNEL_FILE = 'api.channels_01.json'
    CHANNEL = 'stable'
    DEVICE = 'nexus7'

    @configuration
    def test_update_available(self):
        # Because our build number is lower than the latest available in the
        # index file, there is an update available.
        self._setup_server_keyrings()
        update = Mediator().check_for_update()
        self.assertTrue(update.is_available)

    @configuration
    def test_update_available_cached(self):
        # If we try to check twice on the same mediator object, the second one
        # will return the cached update.
        self._setup_server_keyrings()
        mediator = Mediator()
        update_1 = mediator.check_for_update()
        self.assertTrue(update_1.is_available)
        update_2 = mediator.check_for_update()
        self.assertTrue(update_2.is_available)
        self.assertIs(update_1, update_2)

    @configuration
    def test_update_available_version(self):
        # An update is available.  What's the target version number?
        self._setup_server_keyrings()
        update = Mediator().check_for_update()
        self.assertEqual(update.version, '1600')

    @configuration
    def test_no_update_available_version(self):
        # No update is available, so the target version number is zero.
        self._setup_server_keyrings()
        touch_build(1600)
        update = Mediator().check_for_update()
        self.assertFalse(update.is_available)
        self.assertEqual(update.version, '')

    @configuration
    def test_no_update_available_at_latest(self):
        # Because our build number is equal to the latest available in the
        # index file, there is no update available.
        self._setup_server_keyrings()
        touch_build(1600)
        update = Mediator().check_for_update()
        self.assertFalse(update.is_available)

    @configuration
    def test_no_update_available_newer(self):
        # Because our build number is higher than the latest available in the
        # index file, there is no update available.
        self._setup_server_keyrings()
        touch_build(1700)
        update = Mediator().check_for_update()
        self.assertFalse(update.is_available)

    @configuration
    def test_get_details(self):
        # Get the details of an available update.
        self._setup_server_keyrings()
        # Index 14 has a more interesting upgrade path, and will yield a
        # richer description set.
        index_dir = Path(self._serverdir) / self.CHANNEL / self.DEVICE
        index_path = index_dir / 'index.json'
        copy('api.index_02.json', index_dir, 'index.json')
        sign(index_path, 'device-signing.gpg')
        setup_index('api.index_02.json', self._serverdir, 'device-signing.gpg')
        # Get the descriptions.
        update = Mediator().check_for_update()
        self.assertTrue(update.is_available)
        self.assertEqual(update.size, 180009)
        self.assertEqual(len(update.descriptions), 3)
        # The first contains the descriptions for the full update.
        self.assertEqual(update.descriptions[0], {
            'description': 'Full B',
            'description-en': 'The full B',
            })
        # The first delta.
        self.assertEqual(update.descriptions[1], {
            'description': 'Delta B.1',
            'description-en_US': 'This is the delta B.1',
            'description-xx': 'XX This is the delta B.1',
            'description-yy': 'YY This is the delta B.1',
            'description-yy_ZZ': 'YY-ZZ This is the delta B.1',
            })
        # The second delta.
        self.assertEqual(update.descriptions[2], {
            'description': 'Delta B.2',
            'description-xx': 'Oh delta, my delta',
            'description-xx_CC': 'This hyar is the delta B.2',
            })

    @configuration
    def test_download(self):
        # After checking that an update is available, complete the update, but
        # don't reboot.
        self._setup_server_keyrings()
        mediator = Mediator()
        self.assertTrue(mediator.check_for_update())
        # Make sure a reboot did not get issued.
        with patch('systemimage.reboot.Reboot.reboot') as reboot:
            mediator.download()
        # No reboot got issued.
        self.assertFalse(reboot.called)
        # But the command file did get written, and all the files are present.
        path = Path(config.updater.cache_partition) / 'ubuntu_command'
        with path.open('r', encoding='utf-8') as fp:
            command = fp.read()
        self.assertMultiLineEqual(command, """\
load_keyring image-master.tar.xz image-master.tar.xz.asc
load_keyring image-signing.tar.xz image-signing.tar.xz.asc
load_keyring device-signing.tar.xz device-signing.tar.xz.asc
format system
mount system
update 6.txt 6.txt.asc
update 7.txt 7.txt.asc
update 5.txt 5.txt.asc
unmount system
""")
        self.assertEqual(set(os.listdir(config.updater.cache_partition)), set([
            '5.txt',
            '5.txt.asc',
            '6.txt',
            '6.txt.asc',
            '7.txt',
            '7.txt.asc',
            'device-signing.tar.xz',
            'device-signing.tar.xz.asc',
            'image-master.tar.xz',
            'image-master.tar.xz.asc',
            'image-signing.tar.xz',
            'image-signing.tar.xz.asc',
            'ubuntu_command',
            ]))
        # And the blacklist keyring is available too.
        self.assertEqual(set(os.listdir(config.updater.data_partition)), set([
            'blacklist.tar.xz',
            'blacklist.tar.xz.asc',
            ]))

    @configuration
    def test_reboot(self):
        # Run the intermediate steps, and finish with a reboot.
        self._setup_server_keyrings()
        mediator = Mediator()
        # Mock to check the state of reboot.
        with patch('systemimage.reboot.Reboot.reboot') as reboot:
            mediator.check_for_update()
            mediator.download()
            self.assertFalse(reboot.called)
            mediator.reboot()
            self.assertTrue(reboot.called)

    @configuration
    def test_factory_reset(self):
        mediator = Mediator()
        with patch('systemimage.reboot.Reboot.reboot') as reboot:
            mediator.factory_reset()
        self.assertTrue(reboot.called)
        path = Path(config.updater.cache_partition) / 'ubuntu_command'
        with path.open('r', encoding='utf-8') as fp:
            command = fp.read()
        self.assertMultiLineEqual(command, dedent("""\
            format data
            """))

    @configuration
    def test_cancel(self):
        # When we get to the step of downloading the files, cancel it.
        self._setup_server_keyrings()
        mediator = Mediator()
        mediator.check_for_update()
        mediator.cancel()
        self.assertRaises(Canceled, mediator.download)

    @configuration
    def test_callback(self):
        # When downloading, we get callbacks.
        self._setup_server_keyrings()
        received_bytes = 0
        total_bytes = 0
        def callback(received, total):
            nonlocal received_bytes, total_bytes
            received_bytes = received
            total_bytes = total
        mediator = Mediator(callback)
        mediator.check_for_update()
        # Checking for updates does not trigger the callback.
        self.assertEqual(received_bytes, 0)
        self.assertEqual(total_bytes, 0)
        mediator.download()
        # We don't know exactly how many bytes got downloaded, but we know
        # some did.
        self.assertNotEqual(received_bytes, 0)
        self.assertNotEqual(total_bytes, 0)

    @configuration
<<<<<<< HEAD
    def test_state_machine_exceptions(self, ini_file):
=======
    def test_pause_resume(self):
        # Pause and resume the download.
        self._setup_server_keyrings()
        server_dir = Path(self._serverdir)
        for path in ('3/4/5.txt', '4/5/6.txt', '5/6/7.txt'):
            full_path = server_dir / path
            with full_path.open('wb') as fp:
                fp.write(b'x' * 100 * MiB)
        # We must update the file checksums in the index.json file, then we
        # have to resign it.
        index_path = server_dir / 'stable' / 'nexus7' / 'index.json'
        with index_path.open('r', encoding='utf-8') as fp:
            index = json.load(fp)
        checksum = sha256(b'x' * 100 * MiB).hexdigest()
        for i in range(3):
            index['images'][0]['files'][i]['checksum'] = checksum
        with index_path.open('w', encoding='utf-8') as fp:
            json.dump(index, fp)
        sign(index_path, 'device-signing.gpg')
        # Now the test is all set up.
        mediator = Mediator()
        pauses = []
        def do_paused(self, signal, path, paused):
            if paused:
                pauses.append(datetime.now())
        resumes = []
        def do_resumed(self, signal, path, resumed):
            if resumed:
                resumes.append(datetime.now())
        def pause_on_start(self, signal, path, started):
            if started and self._pausable:
                mediator.pause()
                GLib.timeout_add_seconds(3, mediator.resume)
        with ExitStack() as resources:
            resources.enter_context(
                patch('systemimage.download.DownloadReactor._do_paused',
                      do_paused))
            resources.enter_context(
                patch('systemimage.download.DownloadReactor._do_resumed',
                      do_resumed))
            resources.enter_context(
                patch('systemimage.download.DownloadReactor._do_started',
                      pause_on_start))
            mediator.check_for_update()
            # We'll get a signature error because we messed with the file
            # contents.  Since this check happens after all files are
            # downloaded, this exception is inconsequential to the thing we're
            # testing.
            try:
                mediator.download()
            except SignatureError:
                pass
        # There should be at one pause and one resume event, separated by
        # about 3 seconds.
        self.assertEqual(len(pauses), 1)
        self.assertEqual(len(resumes), 1)
        self.assertGreaterEqual(resumes[0] - pauses[0], timedelta(seconds=2.5))

    @configuration
    def test_state_machine_exceptions(self, config):
>>>>>>> 53f37bf7
        # An exception in the state machine captures the exception and returns
        # an error string in the Update instance.
        self._setup_server_keyrings()
        with chmod(config.updater.cache_partition, 0):
            update = Mediator().check_for_update()
        # There's no winning path, but there is an error.
        self.assertFalse(update.is_available)
        self.assertIn('Permission denied', update.error)<|MERGE_RESOLUTION|>--- conflicted
+++ resolved
@@ -22,18 +22,18 @@
 
 
 import os
-
-<<<<<<< HEAD
-=======
+import json
+
 from contextlib import ExitStack
 from datetime import datetime, timedelta
 from gi.repository import GLib
 from hashlib import sha256
 from pathlib import Path
->>>>>>> 53f37bf7
 from systemimage.api import Mediator
 from systemimage.config import config
 from systemimage.download import Canceled
+from systemimage.gpg import SignatureError
+from systemimage.helpers import MiB
 from systemimage.testing.helpers import (
     ServerTestBase, chmod, configuration, copy, setup_index, sign,
     touch_build)
@@ -242,9 +242,6 @@
         self.assertNotEqual(total_bytes, 0)
 
     @configuration
-<<<<<<< HEAD
-    def test_state_machine_exceptions(self, ini_file):
-=======
     def test_pause_resume(self):
         # Pause and resume the download.
         self._setup_server_keyrings()
@@ -305,7 +302,6 @@
 
     @configuration
     def test_state_machine_exceptions(self, config):
->>>>>>> 53f37bf7
         # An exception in the state machine captures the exception and returns
         # an error string in the Update instance.
         self._setup_server_keyrings()
