--- conflicted
+++ resolved
@@ -34,13 +34,6 @@
 
 from contextlib import ExitStack
 from datetime import datetime, timedelta
-<<<<<<< HEAD
-from systemimage.bag import Bag
-from systemimage.config import Configuration, config
-from systemimage.helpers import (
-    MiB, as_loglevel, as_object, as_timedelta, calculate_signature,
-    last_update_date, phased_percentage, temporary_directory, version_detail)
-=======
 from pathlib import Path
 from systemimage.bag import Bag
 from systemimage.config import Configuration
@@ -48,7 +41,6 @@
     MiB, NO_PORT, as_loglevel, as_object, as_port, as_stripped, as_timedelta,
     calculate_signature, last_update_date, phased_percentage,
     temporary_directory, version_detail)
->>>>>>> a9637367
 from systemimage.testing.helpers import configuration, data_path, touch_build
 from unittest.mock import patch
 
@@ -119,8 +111,6 @@
     def test_as_bad_dbus_loglevel(self):
         self.assertRaises(ValueError, as_loglevel, 'error:basicConfig')
 
-<<<<<<< HEAD
-=======
     def test_as_port(self):
         self.assertEqual(as_port('801'), 801)
 
@@ -136,7 +126,6 @@
     def test_stripped(self):
         self.assertEqual(as_stripped('   field   '), 'field')
 
->>>>>>> a9637367
 
 class TestLastUpdateDate(unittest.TestCase):
     @configuration
@@ -242,10 +231,7 @@
     def test_no_version_in_version_detail(self):
         self.assertEqual(version_detail('ubuntu,mako,custom'), {})
 
-<<<<<<< HEAD
-=======
     @unittest.skipIf(os.getuid() == 0, 'Test cannot succeed when run as root')
->>>>>>> a9637367
     @configuration
     def test_last_date_no_permission(self, config):
         # LP: #1365761 reports a problem where stat'ing /userdata/.last_update
@@ -269,38 +255,6 @@
             # The last update date will be the date of the 99_build.ini file.
             self.assertEqual(last_update_date(), '2022-01-02 03:04:05')
 
-    @configuration
-    def test_last_date_no_permission(self, ini_file):
-        # LP: #1365761 reports a problem where stat'ing /userdata/.last_update
-        # results in a PermissionError.  In that case it should just use a
-        # fall back, in this case the channel.ini file.
-        channel_ini = os.path.join(
-            os.path.dirname(ini_file), 'channel.ini')
-        with open(channel_ini, 'w', encoding='utf-8'):
-            pass
-        # This creates the ubuntu-build file, but not the channel.ini file.
-        timestamp_1 = int(datetime(2022, 1, 2, 3, 4, 5).timestamp())
-        touch_build(2, timestamp_1)
-        # Now, the channel.ini file.
-        timestamp_2 = int(datetime(2022, 3, 4, 5, 6, 7).timestamp())
-        os.utime(channel_ini, (timestamp_2, timestamp_2))
-        # Now create an stat'able /userdata/.last_update file.
-        with ExitStack() as stack:
-            tmpdir = stack.enter_context(temporary_directory())
-            userdata_path = os.path.join(tmpdir, '.last_update')
-            stack.enter_context(patch('systemimage.helpers.LAST_UPDATE_FILE',
-                                      userdata_path))
-            timestamp = int(datetime(2012, 11, 10, 9, 8, 7).timestamp())
-            with open(userdata_path, 'w'):
-                # i.e. touch(1)
-                pass
-            os.utime(userdata_path, (timestamp, timestamp))
-            # Make the file unreadable.
-            stack.callback(os.chmod, tmpdir, 0o777)
-            os.chmod(tmpdir, 0o000)
-            # The last update date will be the date of the channel.ini file.
-            self.assertEqual(last_update_date(), '2022-03-04 05:06:07')
-
 
 class TestPhasedPercentage(unittest.TestCase):
     def setUp(self):
