# Copyright (C) 2013-2015 Canonical Ltd.
# Author: Barry Warsaw <barry@ubuntu.com>

# This program is free software: you can redistribute it and/or modify
# it under the terms of the GNU General Public License as published by
# the Free Software Foundation; version 3 of the License.
#
# This program is distributed in the hope that it will be useful,
# but WITHOUT ANY WARRANTY; without even the implied warranty of
# MERCHANTABILITY or FITNESS FOR A PARTICULAR PURPOSE.  See the
# GNU General Public License for more details.
#
# You should have received a copy of the GNU General Public License
# along with this program.  If not, see <http://www.gnu.org/licenses/>.

"""Test the SystemImage dbus service."""

__all__ = [
    'TestDBusApply',
    'TestDBusCheckForUpdate',
    'TestDBusCheckForUpdateToUnwritablePartition',
    'TestDBusCheckForUpdateWithBrokenIndex',
    'TestDBusDownload',
    'TestDBusDownloadBigFiles',
    'TestDBusFactoryReset',
    'TestDBusProductionReset',
    'TestDBusGetSet',
    'TestDBusInfo',
    'TestDBusMiscellaneous',
    'TestDBusMockCrashers',
    'TestDBusMockFailApply',
    'TestDBusMockFailPause',
    'TestDBusMockFailResume',
    'TestDBusMockNoUpdate',
    'TestDBusMockUpdateAutoSuccess',
    'TestDBusMockUpdateManualSuccess',
    'TestDBusMultipleChecksInFlight',
    'TestDBusPauseResume',
    'TestDBusProgress',
    'TestDBusRegressions',
    'TestDBusUseCache',
    'TestLiveDBusInfo',
    ]


import os
import dbus
import json
import time
import shutil
import unittest

from contextlib import ExitStack, suppress
from collections import namedtuple
from datetime import datetime
from dbus.exceptions import DBusException
from functools import partial
from pathlib import Path
<<<<<<< HEAD
=======
from textwrap import dedent
>>>>>>> a9637367
from systemimage.config import Configuration
from systemimage.helpers import MiB, safe_remove
from systemimage.reactor import Reactor
from systemimage.settings import Settings
from systemimage.testing.helpers import (
    copy, data_path, find_dbus_process, make_http_server, setup_index,
    setup_keyring_txz, setup_keyrings, sign, terminate_service, touch_build,
    wait_for_service, write_bytes)
from systemimage.testing.nose import SystemImagePlugin


<<<<<<< HEAD
=======
# Precomputed SHA256 hash for 750MiB of b'x'.
HASH750 = '5fdddb486eeb1aa4dbdada48424418fce5f753844544b6970e4a25879d6d6f52'


>>>>>>> a9637367
# Use a namedtuple for more convenient argument unpacking.
UASRecord = namedtuple('UASRecord',
    'is_available downloading available_version update_size '
    'last_update_date error_reason')


<<<<<<< HEAD
=======
def tweak_checksums(checksum):
    index_path = os.path.join(
        SystemImagePlugin.controller.serverdir,
        'stable', 'nexus7', 'index.json')
    with open(index_path, 'r', encoding='utf-8') as fp:
        index = json.load(fp)
    for i in range(3):
        index['images'][0]['files'][i]['checksum'] = checksum
    with open(index_path, 'w', encoding='utf-8') as fp:
        json.dump(index, fp)
    sign(index_path, 'device-signing.gpg')


>>>>>>> a9637367
class SignalCapturingReactor(Reactor):
    def __init__(self, *signals):
        super().__init__(dbus.SystemBus())
        for signal in signals:
            self.react_to(signal)
        self.signals = []

    def _default(self, signal, path, *args, **kws):
        self.signals.append(args)
        self.quit()

    def _do_UpdateAvailableStatus(self, signal, path, *args):
        self.signals.append(UASRecord(*args))
        self.quit()

    def run(self, method=None, timeout=None):
        if method is not None:
            self.schedule(method)
        super().run(timeout=timeout)


class AutoDownloadCancelingReactor(Reactor):
    def __init__(self, iface):
        super().__init__(dbus.SystemBus())
        self._iface = iface
        self.got_update_available_status = False
        self.got_update_failed = False
        self.react_to('UpdateAvailableStatus')
        self.react_to('UpdateFailed')

    def _do_UpdateAvailableStatus(self, signal, path, *args, **kws):
        self.got_update_available_status = True
        self._iface.CancelUpdate()

    def _do_UpdateFailed(self, signal, path, *args, **kws):
        self.got_update_failed = True
        self.quit()


class MiscellaneousCancelingReactor(Reactor):
    def __init__(self, iface):
        super().__init__(dbus.SystemBus())
        self._iface = iface
        self.update_failures = []
        self.react_to('UpdateProgress')
        self.react_to('UpdateFailed')

    def _do_UpdateProgress(self, signal, path, *args, **kws):
        self._iface.CancelUpdate()

    def _do_UpdateFailed(self, signal, path, *args, **kws):
        self.update_failures.append(args)
        self.quit()


class ProgressRecordingReactor(Reactor):
    def __init__(self):
        super().__init__(dbus.SystemBus())
        self.react_to('UpdateDownloaded')
        self.react_to('UpdateProgress')
        self.progress = []

    def _do_UpdateDownloaded(self, signal, path, *args, **kws):
        self.quit()

    def _do_UpdateProgress(self, signal, path, *args, **kws):
        self.progress.append(args)


class PausingReactor(Reactor):
    def __init__(self, iface):
        super().__init__(dbus.SystemBus())
        self._iface = iface
        self.pause_progress = 0
        self.paused = False
        self.percentage = 0
        self.react_to('UpdateProgress')
        self.react_to('UpdatePaused')

    def _do_UpdateProgress(self, signal, path, percentage, eta):
        if self.pause_progress == 0 and percentage > 0:
            self._iface.PauseDownload()
            self.pause_progress = percentage

    def _do_UpdatePaused(self, signal, path, percentage):
        self.paused = True
        self.percentage = percentage
        self.quit()


class DoubleCheckingReactor(Reactor):
    def __init__(self, iface):
        super().__init__(dbus.SystemBus())
        self.iface = iface
        self.uas_signals = []
        self.react_to('UpdateAvailableStatus')
        self.react_to('UpdateDownloaded')
        self.schedule(self.iface.CheckForUpdate)

    def _do_UpdateAvailableStatus(self, signal, path, *args):
        # We'll keep doing this until we get the UpdateDownloaded signal.
        self.uas_signals.append(UASRecord(*args))
        self.schedule(self.iface.CheckForUpdate)

    def _do_UpdateDownloaded(self, *args, **kws):
        self.quit()


class DoubleFiringReactor(Reactor):
    def __init__(self, iface, wait_count=2):
        super().__init__(dbus.SystemBus())
        self.iface = iface
        self.wait_count = wait_count
        self.uas_signals = []
        self.react_to('UpdateAvailableStatus')

    def _do_UpdateAvailableStatus(self, signal, path, *args):
        self.uas_signals.append(UASRecord(*args))
        if len(self.uas_signals) >= self.wait_count:
            self.quit()

    def run(self):
        self.schedule(self.iface.CheckForUpdate, milliseconds=50)
        self.schedule(self.iface.CheckForUpdate, milliseconds=55)
        super().run()


class ManualUpdateReactor(Reactor):
    def __init__(self, iface):
        super().__init__(dbus.SystemBus())
        self.iface = iface
        self.applied = False
        self.react_to('UpdateAvailableStatus')
        self.react_to('UpdateProgress')
        self.react_to('UpdateDownloaded')
        self.react_to('Applied')
        self.react_to('UpdateFailed')
        self.iface.CheckForUpdate()

    def _do_UpdateAvailableStatus(self, signal, path, *args, **kws):
        # When the update is available, start the download.
        self.iface.DownloadUpdate()

    def _do_UpdateProgress(self, signal, path, *args, **kws):
        # Once the download is in progress, initiate another check.  Only do
        # this on the first progress signal.
        if args == (0, 0):
            self.iface.CheckForUpdate()

    def _do_UpdateDownloaded(self, signal, path, *args, **kws):
        # The update successfully downloaded, so apply the update now.
        self.iface.ApplyUpdate()

    def _do_UpdateFailed(self, signal, path, *args, **kws):
        # Before LP: #1287919 was fixed, this signal would have been sent.
        self.applied = False
        self.quit()

    def _do_Applied(self, signal, path, *args, **kws):
        # The update was applied.
        self.applied = True
        self.quit()


class AppliedNoRebootingReactor(Reactor):
    def __init__(self, iface):
        super().__init__(dbus.SystemBus())
        self.iface = iface
        # Values here are (received, flag)
        self.applied = (False, False)
        self.rebooting = (False, False)
        self.react_to('Applied')
        self.react_to('Rebooting')
        self.react_to('UpdateDownloaded')
        self.schedule(self.iface.CheckForUpdate)

    def _do_UpdateDownloaded(self, signal, path, *args, **kws):
        # The update successfully downloaded, so apply the update now.
        self.iface.ApplyUpdate()

    def _do_Applied(self, signal, path, *args):
        self.applied = (True, args[0])
        self.quit()

    def _do_Rebooting(self, signal, path, *args):
        self.rebooting = (True, args[0])


class _TestBase(unittest.TestCase):
    """Base class for all DBus testing."""

    # For unittest's assertMultiLineEqual().
    maxDiff = None

    # Override this to start the DBus server in a different testing mode.
    mode = None

    @classmethod
    def setUpClass(cls):
        super().setUpClass()
        SystemImagePlugin.controller.set_mode(
            cert_pem='cert.pem',
            service_mode=cls.mode)

    @classmethod
    def tearDownClass(cls):
        SystemImagePlugin.controller.stop_children()
        # Clear out the temporary directory.
        config = Configuration(SystemImagePlugin.controller.ini_path)
        try:
            shutil.rmtree(config.system.tempdir)
        except FileNotFoundError:
            pass
        super().tearDownClass()

    def setUp(self):
        super().setUp()
        self.system_bus = dbus.SystemBus()
        service = self.system_bus.get_object(
            'com.canonical.SystemImage', '/Service')
        self.iface = dbus.Interface(service, 'com.canonical.SystemImage')

    def tearDown(self):
        self.reset_service()
        super().tearDown()

    def reset_service(self):
        self.iface.Reset()

    def download_manually(self):
        self.iface.SetSetting('auto_download', '0')

    def download_on_wifi(self):
        self.iface.SetSetting('auto_download', '1')

    def download_always(self):
        self.iface.SetSetting('auto_download', '2')


class _LiveTesting(_TestBase):
    mode = 'live'

    @classmethod
    def setUpClass(cls):
        super().setUpClass()
        cls._resources = ExitStack()
        # Set up the http/https servers that the dbus client will talk to.
        # Start up both an HTTPS and HTTP server.  The data files are vended
        # over the latter, everything else, over the former.
        serverdir = SystemImagePlugin.controller.serverdir
        try:
            cls._resources.push(
                make_http_server(serverdir, 8943, 'cert.pem', 'key.pem'))
            cls._resources.push(make_http_server(serverdir, 8980))
            # Set up the server files.
            copy('dbus.channels_01.json', serverdir, 'channels.json')
            sign(os.path.join(serverdir, 'channels.json'), 'image-signing.gpg')
            # Only the archive-master key is pre-loaded.  All the other keys
            # are downloaded and there will be both a blacklist and device
            # keyring.  The four signed keyring tar.xz files and their
            # signatures end up in the proper location after the state machine
            # runs to completion.
            config = Configuration(SystemImagePlugin.controller.ini_path)
            setup_keyrings('archive-master', use_config=config)
            setup_keyring_txz(
                'spare.gpg', 'image-master.gpg', dict(type='blacklist'),
                os.path.join(serverdir, 'gpg', 'blacklist.tar.xz'))
            setup_keyring_txz(
                'image-master.gpg', 'archive-master.gpg',
                dict(type='image-master'),
                os.path.join(serverdir, 'gpg', 'image-master.tar.xz'))
            setup_keyring_txz(
                'image-signing.gpg', 'image-master.gpg',
                dict(type='image-signing'),
                os.path.join(serverdir, 'gpg', 'image-signing.tar.xz'))
            setup_keyring_txz(
                'device-signing.gpg', 'image-signing.gpg',
                dict(type='device-signing'),
                os.path.join(serverdir, 'stable', 'nexus7',
                             'device-signing.tar.xz'))
        except:
            cls._resources.close()
            raise

    @classmethod
    def tearDownClass(cls):
        cls._resources.close()
        super().tearDownClass()

    def setUp(self):
        super().setUp()
        self._prepare_index('dbus.index_01.json')
        # We need a configuration file that agrees with the dbus client.
        self.config = Configuration(SystemImagePlugin.controller.ini_path)
        # For testing reboot preparation.
        self.command_file = os.path.join(
            self.config.updater.cache_partition, 'ubuntu_command')
        # For testing the reboot command without actually rebooting.
        self.reboot_log = os.path.join(
            self.config.updater.cache_partition, 'reboot.log')

    def tearDown(self):
        # Consume the UpdateFailed that results from the cancellation.
        reactor = SignalCapturingReactor('TornDown')
        reactor.run(self.iface.TearDown, timeout=15)
        # Clear out any previously downloaded data files.
        for updater_dir in (self.config.updater.cache_partition,
                            self.config.updater.data_partition):
            try:
                all_files = os.listdir(updater_dir)
            except FileNotFoundError:
                # The directory itself may not exist.
                pass
            for filename in all_files:
                safe_remove(os.path.join(updater_dir, filename))
        # Since the controller re-uses the same config_d directory, clear out
        # any touched config files that aren't the default.
        for ini_file in os.listdir(self.config.config_d):
            if ini_file != '00_defaults.ini':
                safe_remove(os.path.join(self.config.config_d, ini_file))
        safe_remove(self.reboot_log)
        super().tearDown()

    def _prepare_index(self, index_file, write_callback=None):
        serverdir = SystemImagePlugin.controller.serverdir
        index_path = os.path.join(serverdir, 'stable', 'nexus7', 'index.json')
        head, tail = os.path.split(index_path)
        copy(index_file, head, tail)
        sign(index_path, 'device-signing.gpg')
        setup_index(index_file, serverdir, 'device-signing.gpg',
                    write_callback)


class TestDBusCheckForUpdate(_LiveTesting):
    """Test the SystemImage dbus service."""

    def test_update_available(self):
        # There is an update available.
        self.download_manually()
        reactor = SignalCapturingReactor('UpdateAvailableStatus')
        reactor.run(self.iface.CheckForUpdate)
        self.assertEqual(len(reactor.signals), 1)
        # There's one boolean argument to the result.
        signal = reactor.signals[0]
        self.assertTrue(signal.is_available, msg=signal.error_reason)
        self.assertFalse(signal.downloading)
        self.assertEqual(signal.available_version, '1600')
        self.assertEqual(signal.update_size, 314572800)

    def test_update_available_auto_download(self):
        # Automatically download the available update.
        self.download_always()
        timestamp = int(datetime(2022, 8, 1, 10, 11, 12).timestamp())
        touch_build(1701, timestamp, self.config)
        reactor = SignalCapturingReactor('UpdateAvailableStatus')
        reactor.run(self.iface.CheckForUpdate)
        self.assertEqual(len(reactor.signals), 1)
        # There's one boolean argument to the result.
        signal = reactor.signals[0]
        self.assertTrue(signal.is_available, msg=signal.error_reason)
        self.assertTrue(signal.downloading)
        self.assertEqual(signal.available_version, '1600')
        self.assertEqual(signal.update_size, 314572800)
        # This is the first update applied.
        self.assertEqual(signal.last_update_date, '2022-08-01 10:11:12')
        self.assertEqual(signal.error_reason, '')

    def test_no_update_available(self):
        # Our device is newer than the version that's available.
        timestamp = int(datetime(2022, 8, 1, 10, 11, 12).timestamp())
        touch_build(1701, timestamp, self.config)
        self.iface.Reset()
        reactor = SignalCapturingReactor('UpdateAvailableStatus')
        reactor.run(self.iface.CheckForUpdate)
        self.assertEqual(len(reactor.signals), 1)
        signal = reactor.signals[0]
        self.assertFalse(signal.is_available)
        # No update has been previously applied.
        self.assertEqual(signal.last_update_date, '2022-08-01 10:11:12')
        # All other values are undefined.

    def test_last_update_date(self):
        # Pretend the device got a previous update.  Now, there's no update
        # available, but the date of the last update is provided in the
        # signal.
        timestamp = int(datetime(2022, 1, 20, 12, 1, 45).timestamp())
        touch_build(1701, timestamp, self.config)
        self.iface.Reset()
        # Fake that there was a previous update.
        reactor = SignalCapturingReactor('UpdateAvailableStatus')
        reactor.run(self.iface.CheckForUpdate)
        self.assertEqual(len(reactor.signals), 1)
        signal = reactor.signals[0]
        self.assertFalse(signal.is_available)
        # No update has been previously applied.
        self.assertEqual(signal.last_update_date, '2022-01-20 12:01:45')
        # All other values are undefined.

    def test_check_for_update_twice(self):
        # Issue two CheckForUpdate calls immediate after each other.
        self.download_always()
        reactor = SignalCapturingReactor('UpdateAvailableStatus')
        def two_calls():
            self.iface.CheckForUpdate()
            self.iface.CheckForUpdate()
        reactor.run(two_calls)
        self.assertEqual(len(reactor.signals), 1)
        # There's one boolean argument to the result.
        signal = reactor.signals[0]
        self.assertTrue(signal.is_available, msg=signal.error_reason)
        self.assertTrue(signal.downloading)


class TestDBusDownload(_LiveTesting):
    def test_auto_download(self):
        # When always auto-downloading, and there is an update available, the
        # update gets automatically downloaded.  First, we'll get an
        # UpdateAvailableStatus signal, followed by a bunch of UpdateProgress
        # signals (which for this test, we'll ignore), and finally an
        # UpdateDownloaded signal.
        self.download_always()
        self.assertFalse(os.path.exists(self.command_file))
        reactor = SignalCapturingReactor('UpdateAvailableStatus')
        reactor.run(self.iface.CheckForUpdate)
        self.assertEqual(len(reactor.signals), 1)
        # There's one boolean argument to the result.
        signal = reactor.signals[0]
        self.assertTrue(signal.is_available)
        self.assertTrue(signal.downloading)
        # Now, wait for the UpdateDownloaded signal.
        reactor = SignalCapturingReactor('UpdateDownloaded')
        reactor.run()
        self.assertEqual(len(reactor.signals), 1)
        with open(self.command_file, 'r', encoding='utf-8') as fp:
            command = fp.read()
        self.assertMultiLineEqual(command, """\
load_keyring image-master.tar.xz image-master.tar.xz.asc
load_keyring image-signing.tar.xz image-signing.tar.xz.asc
load_keyring device-signing.tar.xz device-signing.tar.xz.asc
format system
mount system
update 6.txt 6.txt.asc
update 7.txt 7.txt.asc
update 5.txt 5.txt.asc
unmount system
""")

    def test_nothing_to_auto_download(self):
        # We're auto-downloading, but there's no update available.
        self.download_always()
        touch_build(1701, use_config=self.config)
        self.iface.Reset()
        self.assertFalse(os.path.exists(self.command_file))
        reactor = SignalCapturingReactor('UpdateAvailableStatus')
        reactor.run(self.iface.CheckForUpdate)
        self.assertEqual(len(reactor.signals), 1)
        # There's one boolean argument to the result.
        signal = reactor.signals[0]
        self.assertFalse(signal.is_available)
        self.assertFalse(signal.downloading)
        # Now, wait for the UpdateDownloaded signal, which isn't coming.
        reactor = SignalCapturingReactor('UpdateDownloaded')
        reactor.run(timeout=15)
        self.assertEqual(len(reactor.signals), 0)
        self.assertFalse(os.path.exists(self.command_file))

    def test_manual_download(self):
        # When manually downloading, and there is an update available, the
        # update does not get downloaded until we explicitly ask it to be.
        self.download_manually()
        self.assertFalse(os.path.exists(self.command_file))
        reactor = SignalCapturingReactor('UpdateAvailableStatus')
        reactor.run(self.iface.CheckForUpdate)
        self.assertEqual(len(reactor.signals), 1)
        # There's one boolean argument to the result.
        signal = reactor.signals[0]
        self.assertTrue(signal.is_available)
        # This is false because we're in manual download mode.
        self.assertFalse(signal.downloading)
        self.assertFalse(os.path.exists(self.command_file))
        # No UpdateDownloaded signal is coming.
        reactor = SignalCapturingReactor('UpdateDownloaded')
        reactor.run(timeout=15)
        self.assertEqual(len(reactor.signals), 0)
        self.assertFalse(os.path.exists(self.command_file))
        # Now we download manually and wait again for the signal.
        reactor = SignalCapturingReactor('UpdateDownloaded')
        reactor.run(self.iface.DownloadUpdate)
        with open(self.command_file, 'r', encoding='utf-8') as fp:
            command = fp.read()
        self.assertMultiLineEqual(command, """\
load_keyring image-master.tar.xz image-master.tar.xz.asc
load_keyring image-signing.tar.xz image-signing.tar.xz.asc
load_keyring device-signing.tar.xz device-signing.tar.xz.asc
format system
mount system
update 6.txt 6.txt.asc
update 7.txt 7.txt.asc
update 5.txt 5.txt.asc
unmount system
""")

    def test_nothing_to_manually_download(self):
        # We're manually downloading, but there's no update available.
        self.download_manually()
        touch_build(1701, use_config=self.config)
        self.iface.Reset()
        self.assertFalse(os.path.exists(self.command_file))
        reactor = SignalCapturingReactor('UpdateAvailableStatus')
        reactor.run(self.iface.CheckForUpdate)
        self.assertEqual(len(reactor.signals), 1)
        # There's one boolean argument to the result.
        signal = reactor.signals[0]
        self.assertFalse(signal.is_available)
        # This is false because we're in manual download mode.
        self.assertFalse(signal.downloading)
        # No UpdateDownloaded signal is coming
        reactor = SignalCapturingReactor('UpdateDownloaded')
        reactor.run(timeout=15)
        self.assertEqual(len(reactor.signals), 0)
        self.assertFalse(os.path.exists(self.command_file))
        # Now we download manually, but no signal is coming.
        reactor = SignalCapturingReactor('UpdateDownloaded')
        reactor.run(self.iface.DownloadUpdate, timeout=15)
        self.assertEqual(len(reactor.signals), 0)
        self.assertFalse(os.path.exists(self.command_file))

    def test_update_failed_signal(self):
        # A signal is issued when the update failed.
        self.download_manually()
        reactor = SignalCapturingReactor('UpdateAvailableStatus')
        reactor.run(self.iface.CheckForUpdate)
        # Cause the update to fail by deleting a file from the server.
        os.remove(os.path.join(SystemImagePlugin.controller.serverdir,
                               '4/5/6.txt.asc'))
        reactor = SignalCapturingReactor('UpdateFailed')
        reactor.run(self.iface.DownloadUpdate)
        self.assertEqual(len(reactor.signals), 1)
        failure_count, last_reason = reactor.signals[0]
        self.assertEqual(failure_count, 1)
        self.assertEqual(last_reason[:17], 'FileNotFoundError')

    def test_duplicate_destinations(self):
        # A faulty index.json might specify that two different urls yield the
        # same local destination file.  This is a bug on the server and the
        # client cannot perform an update.
        self.download_manually()
        self._prepare_index('dbus.index_03.json')
        reactor = SignalCapturingReactor('UpdateAvailableStatus')
        reactor.run(self.iface.CheckForUpdate)
        self.assertEqual(len(reactor.signals), 1)
        signal = reactor.signals[0]
        self.assertTrue(signal.is_available)
        self.assertFalse(signal.downloading)
        reactor = SignalCapturingReactor('UpdateFailed')
        reactor.run(self.iface.DownloadUpdate)
        self.assertEqual(len(reactor.signals), 1)
        failure_count, last_reason = reactor.signals[0]
        self.assertEqual(failure_count, 1)
        # Don't count on a specific error message.
        self.assertEqual(last_reason[:25], 'DuplicateDestinationError')
<<<<<<< HEAD
=======


class TestDBusDownloadBigFiles(_LiveTesting):
    # If the update contains several very large files, ensure that they can be
    # successfully downloaded.   With the PyCURL downloader, this will ensure
    # that the minimum transfer rate error isn't triggered.
    def test_download_big_files(self):
        # Start by creating some big files which will take a while to
        # download.
        def write_callback(dst):
            # Write a 500 MiB sized file.
            write_bytes(dst, 750)
        self._prepare_index('dbus.index_04.json', write_callback)
        tweak_checksums(HASH750)
        # Do the download.
        self.download_always()
        reactor = SignalCapturingReactor('UpdateDownloaded')
        reactor.run(self.iface.CheckForUpdate, timeout=1200)
        self.assertEqual(len(reactor.signals), 1)
        with open(self.command_file, 'r', encoding='utf-8') as fp:
            command = fp.read()
        self.assertMultiLineEqual(command, """\
load_keyring image-master.tar.xz image-master.tar.xz.asc
load_keyring image-signing.tar.xz image-signing.tar.xz.asc
load_keyring device-signing.tar.xz device-signing.tar.xz.asc
format system
mount system
update 6.txt 6.txt.asc
update 7.txt 7.txt.asc
update 5.txt 5.txt.asc
unmount system
""")
>>>>>>> a9637367


class TestDBusApply(_LiveTesting):
    def setUp(self):
        super().setUp()
        self.download_always()

    def test_reboot(self):
        # Apply the update, which reboots the device.
        self.assertFalse(os.path.exists(self.reboot_log))
        reactor = SignalCapturingReactor('UpdateDownloaded')
        reactor.run(self.iface.CheckForUpdate)
        reactor = SignalCapturingReactor('Rebooting')
        reactor.run(self.iface.ApplyUpdate)
        self.assertEqual(len(reactor.signals), 1)
        self.assertTrue(reactor.signals[0])
        with open(self.reboot_log, encoding='utf-8') as fp:
            reboot = fp.read()
        self.assertEqual(reboot, '/sbin/reboot -f recovery')

    def test_applied(self):
        # Apply the update, and the Applied signal we'll get.
        self.assertFalse(os.path.exists(self.reboot_log))
        reactor = SignalCapturingReactor('UpdateDownloaded')
        reactor.run(self.iface.CheckForUpdate)
        reactor = SignalCapturingReactor('Applied')
        reactor.run(self.iface.ApplyUpdate)
        self.assertEqual(len(reactor.signals), 1)
        self.assertTrue(reactor.signals[0])

    def test_applied_no_reboot(self):
        # Apply the update, but do not reboot.
        ini_path = os.path.join(
            SystemImagePlugin.controller.ini_path,
            '12_noreboot.ini')
        shutil.copy(data_path('state.config_01.ini'), ini_path)
        self.iface.Reset()
        reactor = AppliedNoRebootingReactor(self.iface)
        reactor.run()
        # We should have gotten only one signal, the Applied.
        received, flag = reactor.applied
        self.assertTrue(received)
        self.assertTrue(flag)
        received, flag = reactor.rebooting
        self.assertFalse(received)

    def test_applied_no_update(self):
        # There's no update to reboot to.
        touch_build(1701, use_config=self.config)
        self.iface.Reset()
        reactor = SignalCapturingReactor('UpdateAvailableStatus')
        reactor.run(self.iface.CheckForUpdate)
        reactor = SignalCapturingReactor('Applied')
        reactor.run(self.iface.ApplyUpdate)
        self.assertEqual(len(reactor.signals), 1)
        self.assertFalse(reactor.signals[0][0])

    def test_reboot_after_update_failed(self):
        # Cause the update to fail by deleting a file from the server.
        self.download_manually()
        reactor = SignalCapturingReactor('UpdateAvailableStatus')
        reactor.run(self.iface.CheckForUpdate)
        os.remove(os.path.join(SystemImagePlugin.controller.serverdir,
                               '4/5/6.txt.asc'))
        reactor = SignalCapturingReactor('UpdateFailed')
        reactor.run(self.iface.DownloadUpdate)
        self.assertEqual(len(reactor.signals), 1)
        failure_count, reason = reactor.signals[0]
        self.assertEqual(failure_count, 1)
        self.assertNotEqual(reason, '')
        # The reboot fails.
        reactor = SignalCapturingReactor('Applied')
        reactor.run(self.iface.ApplyUpdate)
        self.assertEqual(len(reactor.signals), 1)
        self.assertFalse(reactor.signals[0][0])

    def test_applied_after_update_failed(self):
        # Cause the update to fail by deleting a file from the server.
        self.download_manually()
        reactor = SignalCapturingReactor('UpdateAvailableStatus')
        reactor.run(self.iface.CheckForUpdate)
        os.remove(os.path.join(SystemImagePlugin.controller.serverdir,
                               '4/5/6.txt.asc'))
        reactor = SignalCapturingReactor('UpdateFailed')
        reactor.run(self.iface.DownloadUpdate)
        self.assertEqual(len(reactor.signals), 1)
        failure_count, reason = reactor.signals[0]
        self.assertEqual(failure_count, 1)
        self.assertNotEqual(reason, '')
        # Applying the update fails.
        reactor = SignalCapturingReactor('Applied')
        reactor.run(self.iface.ApplyUpdate)
        self.assertEqual(len(reactor.signals), 1)
        self.assertFalse(reactor.signals[0][0])

    def test_auto_download_cancel(self):
        # While automatically downloading, cancel the update.
        self.download_always()
        reactor = AutoDownloadCancelingReactor(self.iface)
        reactor.schedule(self.iface.CheckForUpdate)
        reactor.run()
        self.assertTrue(reactor.got_update_available_status)
        self.assertTrue(reactor.got_update_failed)

    def test_exit(self):
        # There is a D-Bus method to exit the server immediately.
        proc = find_dbus_process(SystemImagePlugin.controller.ini_path)
        self.iface.Exit()
        proc.wait()
        self.assertRaises(DBusException, self.iface.Information)
        # Re-establish a new connection.
        bus = dbus.SystemBus()
        service = bus.get_object('com.canonical.SystemImage', '/Service')
        self.iface = dbus.Interface(service, 'com.canonical.SystemImage')
        # There's no update to apply.
        reactor = SignalCapturingReactor('Applied')
        reactor.run(self.iface.ApplyUpdate)
        self.assertEqual(len(reactor.signals), 1)
        self.assertFalse(reactor.signals[0][0])

    def test_cancel_while_not_downloading(self):
        # If we call CancelUpdate() when we're not downloading anything, no
        # UpdateFailed signal is sent.
        self.download_manually()
        reactor = SignalCapturingReactor('UpdateAvailableStatus')
        reactor.run(self.iface.CheckForUpdate)
        self.assertEqual(len(reactor.signals), 1)
        # Since we're downloading manually, no signal will be sent.
        reactor = SignalCapturingReactor('UpdateFailed')
        reactor.run(self.iface.CancelUpdate, timeout=15)
        self.assertEqual(len(reactor.signals), 0)

    def test_cancel_manual(self):
        # While manually downloading, cancel the update.
        self.download_manually()
        # The downloads can be canceled when there is an update available.
        reactor = SignalCapturingReactor('UpdateAvailableStatus')
        reactor.run(self.iface.CheckForUpdate)
        # Cancel future operations.  However, since no download is in
        # progress, we will not get a signal.
        reactor = SignalCapturingReactor('UpdateFailed')
        reactor.run(self.iface.CancelUpdate, timeout=15)
        self.assertEqual(len(reactor.signals), 0)
        self.assertFalse(os.path.exists(self.command_file))
        # Try to download the update again, though this will fail again.
        reactor = SignalCapturingReactor('UpdateFailed')
        reactor.run(self.iface.DownloadUpdate)
        self.assertEqual(len(reactor.signals), 1)
        failure_count, reason = reactor.signals[0]
        self.assertEqual(failure_count, 1)
        self.assertNotEqual(reason, '')
        self.assertFalse(os.path.exists(self.command_file))
        # The next check resets the failure count and succeeds.
        reactor = SignalCapturingReactor('UpdateAvailableStatus')
        reactor.run(self.iface.CheckForUpdate)
        self.assertEqual(len(reactor.signals), 1)
        signal = reactor.signals[0]
        self.assertTrue(signal.is_available)
        self.assertFalse(signal.downloading)
        # And now we can successfully download the update.
        reactor = SignalCapturingReactor('UpdateDownloaded')
        reactor.run(self.iface.DownloadUpdate)
        self.assertEqual(len(reactor.signals), 1)


class MockReactor(Reactor):
    def __init__(self, iface):
        super().__init__(dbus.SystemBus())
        self._iface = iface
        self.timeout = 120
        self.react_to('UpdateProgress')
        self.pause_at_percentage = None
        self.cancel_at_percentage = None
        self.pause_start = None
        self.pause_end = None
        self.progress = []
        self.react_to('UpdateDownloaded')
        self.downloaded = False
        self.react_to('UpdateAvailableStatus')
        self.status = None
        self.auto_download = True
        self.react_to('UpdateFailed')
        self.failed = []
        self.react_to('UpdatePaused')
        self.pauses = []
        self.pauses_should_quit = True

    def _resume(self):
        self.pause_end = time.time()
        self._iface.DownloadUpdate()
        return False

    def _do_UpdateProgress(self, signal, path, percentage, eta):
        self.progress.append((percentage, eta))
        if percentage == self.pause_at_percentage:
            self.pause_start = time.time()
            self._iface.PauseDownload()
            # Wait 5 seconds, then resume the download.
            self.schedule(self._resume, 5000)
        elif percentage == self.cancel_at_percentage:
            self._iface.CancelUpdate()

    def _do_UpdateDownloaded(self, *args, **kws):
        self.downloaded = True
        self.quit()

    def _do_UpdateAvailableStatus(self, signal, path, *args):
        self.status = UASRecord(*args)
        if not self.auto_download:
            # The download must be started manually.
            self.quit()

    def _do_UpdateFailed(self, signal, path, *args, **kws):
        self.failed.append(args)
        self.quit()

    def _do_UpdatePaused(self, signal, path, percentage):
        self.pauses.append(percentage)
        if self.pauses_should_quit:
            self.quit()


class TestDBusMockUpdateAutoSuccess(_TestBase):
    mode = 'update-auto-success'

    def test_scenario_1(self):
        # Start the ball rolling.
        reactor = MockReactor(self.iface)
        reactor.schedule(self.iface.CheckForUpdate)
        reactor.run()
        self.assertTrue(reactor.status.is_available)
        self.assertTrue(reactor.status.downloading)
        self.assertEqual(reactor.status.available_version, '42')
        self.assertEqual(reactor.status.update_size, 1337 * MiB)
        self.assertEqual(reactor.status.last_update_date,
                         '1983-09-13T12:13:14')
        self.assertEqual(reactor.status.error_reason, '')
        # We should have gotten 100 UpdateProgress signals, where each
        # increments the percentage by 1 and decrements the eta by 0.5.
        self.assertEqual(len(reactor.progress), 100)
        for i in range(100):
            percentage, eta = reactor.progress[i]
            self.assertEqual(percentage, i)
            self.assertEqual(eta, 50 - (i * 0.5))
        self.assertTrue(reactor.downloaded)
        reactor = SignalCapturingReactor('Applied')
        reactor.run(self.iface.ApplyUpdate)
        self.assertEqual(len(reactor.signals), 1)
        self.assertTrue(reactor.signals[0])

    def test_scenario_2(self):
        # Like scenario 1, but with PauseDownload called during the downloads.
        reactor = MockReactor(self.iface)
        reactor.pauses_should_quit = False
        reactor.pause_at_percentage = 35
        reactor.schedule(self.iface.CheckForUpdate)
        reactor.run()
        # We got a pause signal.
        self.assertEqual(len(reactor.pauses), 1)
        self.assertEqual(reactor.pauses[0], 35)
        # Make sure that we still got 100 progress reports.
        self.assertEqual(len(reactor.progress), 100)
        # And we still completed successfully.
        self.assertTrue(reactor.downloaded)
        # And that we paused successfully.  We can't be exact about the amount
        # of time we paused, but it should always be at least 4 seconds.
        self.assertGreater(reactor.pause_end - reactor.pause_start, 4)

    def test_scenario_3(self):
        # Like scenario 2, but PauseDownload is called when not downloading,
        # so it is a no-op.  The test service waits 3 seconds after a
        # CheckForUpdate before it begins downloading, so let's issue a
        # no-op PauseDownload after 1 second.
        reactor = MockReactor(self.iface)
        reactor.schedule(self.iface.PauseDownload, 1000)
        reactor.schedule(self.iface.CheckForUpdate)
        reactor.run()
        self.assertEqual(len(reactor.pauses), 0)
        self.assertIsNone(reactor.pause_start)
        self.assertIsNone(reactor.pause_end)

    def test_scenario_4(self):
        # If DownloadUpdate is called when not paused, downloading, or
        # update-checked, it is a no-op.
        self.iface.DownloadUpdate()
        # Only run for 15 seconds, but still, we'll never see an
        # UpdateAvailableStatus or UpdateDownloaded.
        reactor = MockReactor(self.iface)
        reactor.timeout = 15
        reactor.run()
        self.assertIsNone(reactor.status)
        self.assertFalse(reactor.downloaded)

    def test_scenario_5(self):
        # In this scenario, we cancel the download midway through.  This will
        # result in an UpdateFailed signal.
        reactor = MockReactor(self.iface)
        reactor.cancel_at_percentage = 27
        reactor.schedule(self.iface.CheckForUpdate)
        reactor.run()
        # Our failed signal will tell us we got one consecutive failure and
        # the reason is that we canceled (but don't depend on the exact
        # content of the last_reason, just that it's not the empty string).
        self.assertEqual(len(reactor.failed), 1)
        failure_count, reason = reactor.failed[0]
        self.assertEqual(failure_count, 1)
        self.assertNotEqual(reason, '')
        # We also didn't download anything.
        self.assertFalse(reactor.downloaded)

    def test_scenario_6(self):
        # Like secenario 5, but after a cancel, CheckForUpdate will restart
        # things again.
        reactor = MockReactor(self.iface)
        reactor.cancel_at_percentage = 13
        reactor.schedule(self.iface.CheckForUpdate)
        reactor.run()
        # Our failed signal will tell us we got one consecutive failure and
        # the reason is that we canceled (but don't depend on the exact
        # content of the last_reason, just that it's not the empty string).
        self.assertEqual(len(reactor.failed), 1)
        failure_count, reason = reactor.failed[0]
        self.assertEqual(failure_count, 1)
        self.assertNotEqual(reason, '')
        # We also didn't download anything.
        self.assertFalse(reactor.downloaded)
        # Now, restart the download.
        reactor = MockReactor(self.iface)
        reactor.schedule(self.iface.CheckForUpdate)
        reactor.run()
        # This time, we've downloaded everything
        self.assertTrue(reactor.downloaded)
        self.assertEqual(len(reactor.failed), 0)


class TestDBusMockUpdateManualSuccess(_TestBase):
    mode = 'update-manual-success'

    def test_scenario_1(self):
        # Like scenario 1 for auto-downloading except that the download must
        # be started explicitly.
        reactor = MockReactor(self.iface)
        reactor.schedule(self.iface.CheckForUpdate)
        reactor.auto_download = False
        reactor.run()
        self.assertTrue(reactor.status.is_available)
        self.assertFalse(reactor.status.downloading)
        self.assertEqual(reactor.status.available_version, '42')
        self.assertEqual(reactor.status.update_size, 1337 * MiB)
        self.assertEqual(reactor.status.last_update_date,
                         '1983-09-13T12:13:14')
        self.assertEqual(reactor.status.error_reason, '')
        # There should be no progress yet.
        self.assertEqual(len(reactor.progress), 0)
        reactor = MockReactor(self.iface)
        reactor.schedule(self.iface.DownloadUpdate)
        reactor.auto_download = False
        reactor.run()
        # We should have gotten 100 UpdateProgress signals, where each
        # increments the percentage by 1 and decrements the eta by 0.5.
        self.assertEqual(len(reactor.progress), 100)
        for i in range(100):
            percentage, eta = reactor.progress[i]
            self.assertEqual(percentage, i)
            self.assertEqual(eta, 50 - (i * 0.5))
        self.assertTrue(reactor.downloaded)
        reactor = SignalCapturingReactor('Applied')
        reactor.run(self.iface.ApplyUpdate)
        self.assertEqual(len(reactor.signals), 1)
        self.assertTrue(reactor.signals[0])

    def test_second_uas_signal_is_still_downloading(self):
        # LP: #1273354 claims that if you "trigger the download, close system
        # settings, and reopen it, the signal UpdateAvailableStatus will send
        # downloading==false, instead of true".
        reactor = MockReactor(self.iface)
        reactor.schedule(self.iface.CheckForUpdate)
        reactor.auto_download = False
        reactor.run()
        self.assertTrue(reactor.status.is_available)
        self.assertFalse(reactor.status.downloading)
        # Now trigger the download, but ignore any signals that come from it.
        self.iface.DownloadUpdate()
        # Simulate closing and re-opening system settings by creating a new
        # reactor and issuing another check.
        reactor = MockReactor(self.iface)
        reactor.schedule(self.iface.CheckForUpdate)
        reactor.auto_download = False
        reactor.run()
        self.assertTrue(reactor.status.is_available)
        self.assertTrue(reactor.status.downloading)


class TestDBusMockUpdateFailed(_TestBase):
    mode = 'update-failed'

    def test_scenario_1(self):
        # The server is already in failure mode.  A CheckForUpdate() restarts
        # the check, which returns information about the new update.  It
        # auto-starts, but this fails.
        reactor = MockReactor(self.iface)
        reactor.schedule(self.iface.CheckForUpdate)
        reactor.run()
        self.assertTrue(reactor.status.is_available)
        self.assertFalse(reactor.status.downloading)
        self.assertEqual(reactor.status.available_version, '42')
        self.assertEqual(reactor.status.update_size, 1337 * MiB)
        self.assertEqual(reactor.status.last_update_date,
                         '1983-09-13T12:13:14')
        self.assertEqual(reactor.status.error_reason,
                         'You need some network for downloading')
        self.assertEqual(len(reactor.failed), 1)
        failure_count, reason = reactor.failed[0]
        self.assertEqual(failure_count, 2)
        self.assertEqual(reason, 'You need some network for downloading')

    def test_scenario_2(self):
        # The server starts out in a failure mode.  When we ask it to download
        # an update, because it's not already downloading and the failure mode
        # has not been reset, we get an UpdateFailed signal.
        self.iface.CheckForUpdate()
        reactor = SignalCapturingReactor('UpdateFailed')
        reactor.run(self.iface.DownloadUpdate, timeout=10)
        self.assertEqual(len(reactor.signals), 1)
        failure_count, last_error = reactor.signals[0]
        # The failure_count will be three because:
        # 1) it gets set to 1 in the mock's constructor.
        # 2) the mock's CheckForUpdate() bumps it to two.
        # 3) the mock's superclass's DownloadUpdate bumps it to three after it
        #    checks to see if downloading is paused (it's not), and if the
        #    download is available (it is, though mocked).
        #
        # The code in #3 that terminates with bumping the failure count is the
        # bit we're really trying to test here.  An UpdateFailed signal gets
        # sent (the only one in this test, as seen above) and it contains the
        # current failure count as accounted above, and the mock's last error.
        self.assertEqual(failure_count, 3)
        self.assertEqual(last_error, 'mock service failed')


class TestDBusMockFailApply(_TestBase):
    mode = 'fail-apply'

    def test_scenario_1(self):
        # The update has been downloaded, client sends CheckForUpdate and
        # receives a response.  The update is downloaded successfully.  An
        # error occurs when we try to apply the update.
        reactor = MockReactor(self.iface)
        reactor.schedule(self.iface.CheckForUpdate)
        reactor.run()
        self.assertTrue(reactor.status.is_available)
        self.assertFalse(reactor.status.downloading)
        self.assertEqual(reactor.status.available_version, '42')
        self.assertEqual(reactor.status.update_size, 1337 * MiB)
        self.assertEqual(reactor.status.last_update_date,
                         '1983-09-13T12:13:14')
        self.assertEqual(reactor.status.error_reason, '')
        self.assertTrue(reactor.downloaded)
        reactor = SignalCapturingReactor('Applied')
        reactor.run(self.iface.ApplyUpdate)
        self.assertEqual(len(reactor.signals), 1)
        self.assertFalse(bool(reactor.signals[0][0]))


class TestDBusMockFailResume(_TestBase):
    mode = 'fail-resume'

    def test_scenario_1(self):
        # The server download is paused at 42%.  A CheckForUpdate is issued
        # and gets a response.  An UpdatePaused signal is sent.  A problem
        # occurs that prevents resuming.
        reactor = MockReactor(self.iface)
        reactor.schedule(self.iface.CheckForUpdate)
        reactor.run()
        self.assertTrue(reactor.status.is_available)
        self.assertFalse(reactor.status.downloading)
        self.assertEqual(reactor.status.available_version, '42')
        self.assertEqual(reactor.status.update_size, 1337 * MiB)
        self.assertEqual(reactor.status.last_update_date,
                         '1983-09-13T12:13:14')
        self.assertEqual(reactor.status.error_reason, '')
        # The download is already paused.
        self.assertEqual(len(reactor.pauses), 1)
        self.assertEqual(reactor.pauses[0], 42)
        # We try to resume the download, but that fails.
        self.assertEqual(len(reactor.failed), 0)
        reactor = MockReactor(self.iface)
        reactor.schedule(self.iface.DownloadUpdate)
        reactor.run()
        self.assertEqual(len(reactor.failed), 1)
        failure_count, reason = reactor.failed[0]
        self.assertEqual(failure_count, 9)
        self.assertEqual(reason, 'You need some network for downloading')


class TestDBusMockFailPause(_TestBase):
    mode = 'fail-pause'

    def test_scenario_1(self):
        # The server is downloading, currently at 10% with no known ETA.  The
        # client tries to pause the download but is unable to do so.
        reactor = MockReactor(self.iface)
        reactor.schedule(self.iface.CheckForUpdate)
        # Only run the loop for a few seconds, since otherwise there's no
        # natural way to pause the download.
        reactor.timeout = 5
        reactor.run()
        self.assertTrue(reactor.status.is_available)
        self.assertTrue(reactor.status.downloading)
        self.assertEqual(reactor.status.available_version, '42')
        self.assertEqual(reactor.status.update_size, 1337 * MiB)
        self.assertEqual(reactor.status.last_update_date,
                         '1983-09-13T12:13:14')
        self.assertEqual(reactor.status.error_reason, '')
        self.assertEqual(len(reactor.progress), 1)
        percentage, eta = reactor.progress[0]
        self.assertEqual(percentage, 10)
        self.assertEqual(eta, 0)
        reason = self.iface.PauseDownload()
        self.assertEqual(reason, 'no no, not now')


class TestDBusMockNoUpdate(_TestBase):
    mode = 'no-update'

    def test_scenario_1(self):
        # No update is available.
        reactor = SignalCapturingReactor('UpdateAvailableStatus')
        reactor.run(self.iface.CheckForUpdate)
        self.assertEqual(len(reactor.signals), 1)
        signal = reactor.signals[0]
        self.assertFalse(signal.is_available)
        self.assertFalse(signal.downloading)
        self.assertEqual(signal.last_update_date, '1983-09-13T12:13:14')
        # All the other status variables can be ignored.

    def test_lp_1215946(self):
        reactor = MockReactor(self.iface)
        reactor.auto_download = False
        # no-update mock sends UpdateFailed before UpdateAvailableStatus.
        reactor.schedule(self.iface.CheckForUpdate)
        reactor.run()
        self.assertEqual(len(reactor.failed), 0)
        self.assertIsNotNone(reactor.status)


class TestDBusRegressions(_LiveTesting):
    """Test that various regressions have been fixed."""

    def test_lp_1205398(self):
        # Reset state after cancel.
        self.download_manually()
        # This test requires that the download take more than 50ms, since
        # that's the quickest we can issue the cancel, so make one of the
        # files huge.
        serverdir = SystemImagePlugin.controller.serverdir
        index_path = os.path.join(serverdir, 'stable', 'nexus7', 'index.json')
        file_path = os.path.join(serverdir, '5', '6', '7.txt')
        # This index file has a 5/6/7.txt checksum equal to the one we're
        # going to create below.
        setup_index('dbus.index_02.json', serverdir, 'device-signing.gpg')
        head, tail = os.path.split(index_path)
        copy('dbus.index_02.json', head, tail)
        sign(index_path, 'device-signing.gpg')
        write_bytes(file_path, 50)
        sign(file_path, 'device-signing.gpg')
        # An update is available.
        reactor = SignalCapturingReactor('UpdateAvailableStatus')
        reactor.run(self.iface.CheckForUpdate)
        self.assertEqual(len(reactor.signals), 1)
        signal = reactor.signals[0]
        self.assertTrue(signal.is_available, msg=signal.error_reason)
        self.assertFalse(signal.downloading)
        self.assertFalse(os.path.exists(self.command_file))
        # Arrange for the download to be canceled after it starts.
        reactor = SignalCapturingReactor('UpdateFailed')
        reactor.schedule(self.iface.CancelUpdate)
        reactor.run(self.iface.DownloadUpdate)
        self.assertEqual(len(reactor.signals), 1)
        failure_count, reason = reactor.signals[0]
        self.assertNotEqual(reason, '')
        self.assertFalse(os.path.exists(self.command_file))
        # There's still an update available though, so check again.
        reactor = SignalCapturingReactor('UpdateAvailableStatus')
        reactor.run(self.iface.CheckForUpdate)
        self.assertEqual(len(reactor.signals), 1)
        signal = reactor.signals[0]
        self.assertTrue(signal.is_available)
        self.assertFalse(signal.downloading)
        # Now we'll let the download proceed to completion.
        reactor = SignalCapturingReactor('UpdateDownloaded')
        reactor.run(self.iface.DownloadUpdate)
        self.assertEqual(len(reactor.signals), 1)
        # And now there is a command file for the update.
        self.assertTrue(os.path.exists(self.command_file))

    def test_lp_1365646(self):
        # After an automatic download is complete, we got three DownloadUpdate
        # calls with no intervening CheckForUpdate.  This causes a crash since
        # an unlocked checking lock was released.
        self.download_always()
        # Do a normal automatic download.
        reactor = SignalCapturingReactor('UpdateDownloaded')
        reactor.run(self.iface.CheckForUpdate)
        self.assertEqual(len(reactor.signals), 1)
        # Now, just do a manual DownloadUpdate.  We should get an almost
        # immediate UpdateDownloaded in response.  Nothing actually gets
        # downloaded, but the files in the cache are still valid.  The bug
        # referenced by this method would cause s-i-d to crash, so as long as
        # the process still exists after the signal is received, the bug is
        # fixed.  The crash doesn't actually effect any client behavior!  But
        # the traceback does show up in the crash reporter.
        process = find_dbus_process(SystemImagePlugin.controller.ini_path)
        reactor = SignalCapturingReactor('UpdateDownloaded')
        reactor.run(self.iface.DownloadUpdate)
        self.assertEqual(len(reactor.signals), 1)
        self.assertTrue(process.is_running())


class TestDBusGetSet(_TestBase):
    """Test the DBus client's key/value settings."""

    mode = 'live'

    def test_set_get_basic(self):
        # get/set a random key.
        self.iface.SetSetting('name', 'ant')
        self.assertEqual(self.iface.GetSetting('name'), 'ant')

    def test_set_get_change(self):
        # get/set a random key, then change it.
        self.iface.SetSetting('name', 'ant')
        self.assertEqual(self.iface.GetSetting('name'), 'ant')
        self.iface.SetSetting('name', 'bee')
        self.assertEqual(self.iface.GetSetting('name'), 'bee')

    def test_get_before_set(self):
        # Getting a key that doesn't exist returns the empty string.
        self.assertEqual(self.iface.GetSetting('thing'), '')
        self.iface.SetSetting('thing', 'one')
        self.assertEqual(self.iface.GetSetting('thing'), 'one')

    def test_setting_persists(self):
        # Set a key, restart the dbus server, and the key's value persists.
        self.iface.SetSetting('permanent', 'waves')
        self.assertEqual(self.iface.GetSetting('permanent'), 'waves')
        terminate_service()
        self.assertRaises(DBusException, self.iface.GetSetting, 'permanent')
        # Re-establish a new connection.
        bus = dbus.SystemBus()
        service = bus.get_object('com.canonical.SystemImage', '/Service')
        self.iface = dbus.Interface(service, 'com.canonical.SystemImage')
        self.assertEqual(self.iface.GetSetting('permanent'), 'waves')

    def test_setting_min_battery_good(self):
        # min_battery has special semantics.
        self.iface.SetSetting('min_battery', '30')
        self.assertEqual(self.iface.GetSetting('min_battery'), '30')

    def test_setting_min_battery_bad(self):
        # min_battery requires the string representation of a percentage.
        self.iface.SetSetting('min_battery', 'standby')
        self.assertEqual(self.iface.GetSetting('min_battery'), '')
        self.iface.SetSetting('min_battery', '30')
        self.assertEqual(self.iface.GetSetting('min_battery'), '30')
        self.iface.SetSetting('min_battery', 'foo')
        self.assertEqual(self.iface.GetSetting('min_battery'), '30')
        self.iface.SetSetting('min_battery', '-10')
        self.assertEqual(self.iface.GetSetting('min_battery'), '30')
        self.iface.SetSetting('min_battery', '100')
        self.assertEqual(self.iface.GetSetting('min_battery'), '100')
        self.iface.SetSetting('min_battery', '101')
        self.assertEqual(self.iface.GetSetting('min_battery'), '100')
        self.iface.SetSetting('min_battery', 'standby')
        self.assertEqual(self.iface.GetSetting('min_battery'), '100')

    def test_setting_auto_download_good(self):
        # auto_download has special semantics.
        self.iface.SetSetting('auto_download', '0')
        self.assertEqual(self.iface.GetSetting('auto_download'), '0')
        self.iface.SetSetting('auto_download', '1')
        self.assertEqual(self.iface.GetSetting('auto_download'), '1')
        self.iface.SetSetting('auto_download', '2')
        self.assertEqual(self.iface.GetSetting('auto_download'), '2')

    def test_setting_auto_download_bad(self):
        # auto_download requires an integer between 0 and 2.  Don't forget
        # that it gets pre-populated when the database is created.
        self.iface.SetSetting('auto_download', 'standby')
        self.assertEqual(self.iface.GetSetting('auto_download'), '1')
        self.iface.SetSetting('auto_download', '-1')
        self.assertEqual(self.iface.GetSetting('auto_download'), '1')
        self.iface.SetSetting('auto_download', '0')
        self.assertEqual(self.iface.GetSetting('auto_download'), '0')
        self.iface.SetSetting('auto_download', '3')
        self.assertEqual(self.iface.GetSetting('auto_download'), '0')
        self.iface.SetSetting('auto_download', '2')
        self.assertEqual(self.iface.GetSetting('auto_download'), '2')

    def test_prepopulated_settings(self):
        # Some settings are pre-populated.
        self.assertEqual(self.iface.GetSetting('auto_download'), '1')

    def test_setting_changed_signal(self):
        reactor = SignalCapturingReactor('SettingChanged')
        reactor.run(partial(self.iface.SetSetting, 'foo', 'yes'))
        self.assertEqual(len(reactor.signals), 1)
        key, new_value = reactor.signals[0]
        self.assertEqual(key, 'foo')
        self.assertEqual(new_value, 'yes')
        # The value did not change.
        reactor = SignalCapturingReactor('SettingChanged')
        reactor.run(partial(self.iface.SetSetting, 'foo', 'yes'), timeout=15)
        self.assertEqual(len(reactor.signals), 0)
        # This is the default value, so nothing changes.
        reactor = SignalCapturingReactor('SettingChanged')
        reactor.run(partial(self.iface.SetSetting, 'auto_download', '1'),
                    timeout=15)
        self.assertEqual(len(reactor.signals), 0)
        # This is a bogus value, so nothing changes.
        reactor = SignalCapturingReactor('SettingChanged')
        reactor.run(partial(self.iface.SetSetting, 'min_battery', '200'),
                    timeout=15)
        self.assertEqual(len(reactor.signals), 0)
        # Change back.
        reactor = SignalCapturingReactor('SettingChanged')
        reactor.run(partial(self.iface.SetSetting, 'auto_download', '0'))
        self.assertEqual(len(reactor.signals), 1)
        key, new_value = reactor.signals[0]
        self.assertEqual(key, 'auto_download')
        self.assertEqual(new_value, '0')
        # Change back.
        reactor = SignalCapturingReactor('SettingChanged')
        reactor.run(partial(self.iface.SetSetting, 'min_battery', '30'))
        self.assertEqual(len(reactor.signals), 1)
        key, new_value = reactor.signals[0]
        self.assertEqual(key, 'min_battery')
        self.assertEqual(new_value, '30')


class TestDBusInfo(_TestBase):
    mode = 'more-info'

    def test_info(self):
        # .Info() with some version details.
        buildno, device, channel, last_update, details = self.iface.Info()
        self.assertEqual(buildno, 45)
        self.assertEqual(device, 'nexus11')
        self.assertEqual(channel, 'daily-proposed')
        self.assertEqual(last_update, '2099-08-01 04:45:45')
        self.assertEqual(details, dict(ubuntu='123', mako='456', custom='789'))

    def test_information(self):
        # .Information() with some version details.
        response = self.iface.Information()
        self.assertEqual(
            sorted(str(key) for key in response), [
                'channel_name',
                'current_build_number',
                'device_name',
                'last_check_date',
                'last_update_date',
                'target_build_number',
                'version_detail',
                ])
        self.assertEqual(response['current_build_number'], '45')
        self.assertEqual(response['target_build_number'], '53')
        self.assertEqual(response['device_name'], 'nexus11')
        self.assertEqual(response['channel_name'], 'daily-proposed')
        self.assertEqual(response['last_update_date'], '2099-08-01 04:45:45')
        self.assertEqual(response['version_detail'],
                         'ubuntu=123,mako=456,custom=789')
        self.assertEqual(response['last_check_date'], '2099-08-01 04:45:00')


class TestLiveDBusInfo(_LiveTesting):
    def test_info_no_version_detail(self):
        # .Info() where there are no version details.
        timestamp = int(datetime(2022, 8, 1, 4, 45, 45).timestamp())
        touch_build(45, timestamp, self.config)
        self.iface.Reset()
        buildno, device, channel, last_update, details = self.iface.Info()
        self.assertEqual(buildno, 45)
        self.assertEqual(device, 'nexus7')
        self.assertEqual(channel, 'stable')
        self.assertEqual(last_update, '2022-08-01 04:45:45')
        self.assertEqual(details, {})

    def test_information_before_check_no_details(self):
        # .Information() where there are no version details, and no previous
        # CheckForUpdate() call was made.
        timestamp = int(datetime(2022, 8, 1, 4, 45, 45).timestamp())
        touch_build(45, timestamp, self.config)
        self.iface.Reset()
        response = self.iface.Information()
        self.assertEqual(response['current_build_number'], '45')
        self.assertEqual(response['device_name'], 'nexus7')
        self.assertEqual(response['channel_name'], 'stable')
        self.assertEqual(response['last_update_date'], '2022-08-01 04:45:45')
        self.assertEqual(response['version_detail'], '')
        self.assertEqual(response['last_check_date'], '')
        self.assertEqual(response['target_build_number'], '-1')

    def test_information_no_details(self):
        # .Information() where there are no version details, but a previous
        # CheckForUpdate() call was made.
        timestamp = int(datetime(2022, 8, 1, 4, 45, 45).timestamp())
        touch_build(45, timestamp, self.config)
        self.iface.Reset()
        reactor = SignalCapturingReactor('UpdateAvailableStatus')
        reactor.run(self.iface.CheckForUpdate)
        # Before we get the information, let's poke a known value into the
        # settings database.  Before we do that, make sure that the database
        # already has a value in it.
        config = Configuration(SystemImagePlugin.controller.ini_path)
        settings = Settings(config)
        real_last_check_date = settings.get('last_check_date')
        # We can't really test the last check date against anything in a
        # robust way.  E.g. what if we just happen to be at 12:59:59 on
        # December 31st?  Let's at least make sure it has a sane format.
        self.assertRegex(real_last_check_date,
                         r'\d{4}-\d{2}-\d{2} \d{2}:\d{2}:\d{2}')
        settings.set('last_check_date', '2055-08-01 21:12:00')
        response = self.iface.Information()
        self.assertEqual(response['current_build_number'], '45')
        self.assertEqual(response['device_name'], 'nexus7')
        self.assertEqual(response['channel_name'], 'stable')
        self.assertEqual(response['last_update_date'], '2022-08-01 04:45:45')
        self.assertEqual(response['version_detail'], '')
        self.assertEqual(response['last_check_date'], '2055-08-01 21:12:00')
        self.assertEqual(response['target_build_number'], '1600')

    def test_information(self):
        # .Information() where there there are version details, and a previous
        # CheckForUpdate() call was made.
        timestamp = int(datetime(2022, 8, 1, 4, 45, 45).timestamp())
        touch_build(45, timestamp, use_config=self.config)
        ini_path = Path(SystemImagePlugin.controller.ini_path)
        override_ini = ini_path / '03_override.ini'
        with override_ini.open('w', encoding='utf-8') as fp:
            print("""\
[service]
version_detail: ubuntu=222,mako=333,custom=444
""", file=fp)
        self.iface.Reset()
        # Set last_update_date.
        reactor = SignalCapturingReactor('UpdateAvailableStatus')
        reactor.run(self.iface.CheckForUpdate)
        # Before we get the information, let's poke a known value into the
        # settings database.  Before we do that, make sure that the database
        # already has a value in it.
        config = Configuration(SystemImagePlugin.controller.ini_path)
        settings = Settings(config)
        real_last_check_date = settings.get('last_check_date')
        # We can't really test the last check date against anything in a
        # robust way.  E.g. what if we just happen to be at 12:59:59 on
        # December 31st?  Let's at least make sure it has a sane format.
        self.assertRegex(real_last_check_date,
                         r'\d{4}-\d{2}-\d{2} \d{2}:\d{2}:\d{2}')
        settings.set('last_check_date', '2055-08-01 21:12:01')
        response = self.iface.Information()
        self.assertEqual(response['current_build_number'], '45')
        self.assertEqual(response['device_name'], 'nexus7')
        self.assertEqual(response['channel_name'], 'stable')
        self.assertEqual(response['last_update_date'], '2022-08-01 04:45:45')
        self.assertEqual(response['version_detail'],
                         'ubuntu=222,mako=333,custom=444')
        # We can't really check the returned last check date against anything
        # in a robust way.  E.g. what if we just happen to be at 12:59:59 on
        # December 31st?  Let's at least make sure it has a sane format.
        self.assertRegex(response['last_check_date'], '2055-08-01 21:12:01')
        self.assertEqual(response['target_build_number'], '1600')
<<<<<<< HEAD

    def test_information_no_update_available(self):
        # .Information() where we know that no update is available, gives us a
        # target build number equal to the current build number.
        self._touch_build(1701)
        reactor = SignalCapturingReactor('UpdateAvailableStatus')
        reactor.run(self.iface.CheckForUpdate)
        signal = reactor.signals[0]
        self.assertEqual(signal.available_version, '')
        response = self.iface.Information()
        self.assertEqual(response['target_build_number'], '1701')

    def test_information_workflow(self):
        # At first, .Information() won't know whether there is an update
        # available or not.  Then we check, and it tells us there is one.
        self._touch_build(45)
        response = self.iface.Information()
        self.assertEqual(response['target_build_number'], '-1')
        reactor = SignalCapturingReactor('UpdateAvailableStatus')
        reactor.run(self.iface.CheckForUpdate)
        signal = reactor.signals[0]
        self.assertEqual(signal.available_version, '1600')
        response = self.iface.Information()
        self.assertEqual(response['target_build_number'], '1600')
=======
>>>>>>> a9637367

    def test_information_no_update_available(self):
        # .Information() where we know that no update is available, gives us a
        # target build number equal to the current build number.
        touch_build(1701, use_config=self.config)
        self.iface.Reset()
        reactor = SignalCapturingReactor('UpdateAvailableStatus')
        reactor.run(self.iface.CheckForUpdate)
        signal = reactor.signals[0]
        self.assertEqual(signal.available_version, '')
        response = self.iface.Information()
        self.assertEqual(response['target_build_number'], '1701')

    def test_information_workflow(self):
        # At first, .Information() won't know whether there is an update
        # available or not.  Then we check, and it tells us there is one.
        touch_build(45, use_config=self.config)
        response = self.iface.Information()
        self.assertEqual(response['target_build_number'], '-1')
        reactor = SignalCapturingReactor('UpdateAvailableStatus')
        reactor.run(self.iface.CheckForUpdate)
        signal = reactor.signals[0]
        self.assertEqual(signal.available_version, '1600')
        response = self.iface.Information()
        self.assertEqual(response['target_build_number'], '1600')

    def test_target_version_detail_before_check(self):
        # Before we do a CheckForUpdate, there is no target version detail.
        timestamp = int(datetime(2022, 8, 1, 4, 45, 45).timestamp())
        touch_build(45, timestamp, self.config)
        self.iface.Reset()
        response = self.iface.Information()
        self.assertEqual(response['version_detail'], '')
        self.assertEqual(response['target_version_detail'], '')

    def test_target_version_detail_after_check_no_update_available(self):
        # After a CheckForUpdate, if there is no update available, the target
        # version detail is the same as the version detail.
        ini_path = Path(SystemImagePlugin.controller.ini_path)
        override_ini = ini_path / '03_override.ini'
        with override_ini.open('w', encoding='utf-8') as fp:
            print("""\
[service]
version_detail: ubuntu=401,mako=501,custom=601
""", file=fp)
        timestamp = int(datetime(2022, 8, 1, 4, 45, 45).timestamp())
        touch_build(1700, timestamp, use_config=self.config)
        self.iface.Reset()
        reactor = SignalCapturingReactor('UpdateAvailableStatus')
        reactor.run(self.iface.CheckForUpdate)
        response = self.iface.Information()
        self.assertEqual(response['version_detail'],
                         'ubuntu=401,mako=501,custom=601')
        self.assertEqual(response['target_version_detail'],
                         'ubuntu=401,mako=501,custom=601')

    def test_target_version_detail_after_check_update_available(self):
        # After a CheckForUpdate, if there is an update available, the target
        # version detail is the new update.
        ini_path = Path(SystemImagePlugin.controller.ini_path)
        override_ini = ini_path / '03_override.ini'
        with override_ini.open('w', encoding='utf-8') as fp:
            print("""\
[service]
version_detail: ubuntu=401,mako=501,custom=601
""", file=fp)
        timestamp = int(datetime(2022, 8, 1, 4, 45, 45).timestamp())
        touch_build(45, timestamp, use_config=self.config)
        # This index.json file is exactly like the tests's default
        # dbus.index_01.json file except that it has version_detail keys in
        # the image sections.
        self._prepare_index('dbus.index_06.json')
        self.iface.Reset()
        reactor = SignalCapturingReactor('UpdateAvailableStatus')
        reactor.run(self.iface.CheckForUpdate)
        response = self.iface.Information()
        self.assertEqual(response['version_detail'],
                         'ubuntu=401,mako=501,custom=601')
        self.assertEqual(response['target_version_detail'],
                         'ubuntu=402,mako=502,custom=602')


class TestDBusFactoryReset(_LiveTesting):
    def test_factory_reset(self):
        # A factory reset is applied.
        command_file = os.path.join(
            self.config.updater.cache_partition, 'ubuntu_command')
        self.assertFalse(os.path.exists(self.reboot_log))
        self.assertFalse(os.path.exists(command_file))
        reactor = SignalCapturingReactor('Rebooting')
        reactor.run(self.iface.FactoryReset)
        self.assertEqual(len(reactor.signals), 1)
        self.assertTrue(reactor.signals[0])
        with open(self.reboot_log, encoding='utf-8') as fp:
            reboot = fp.read()
        self.assertEqual(reboot, '/sbin/reboot -f recovery')
        with open(command_file, encoding='utf-8') as fp:
            command = fp.read()
        self.assertEqual(command, 'format data\n')


class TestDBusProductionReset(_LiveTesting):
    def test_production_reset(self):
        # A production factory reset is applied.
        command_file = os.path.join(
            self.config.updater.cache_partition, 'ubuntu_command')
        self.assertFalse(os.path.exists(self.reboot_log))
        self.assertFalse(os.path.exists(command_file))
        reactor = SignalCapturingReactor('Rebooting')
        reactor.run(self.iface.ProductionReset)
        self.assertEqual(len(reactor.signals), 1)
        self.assertTrue(reactor.signals[0])
        with open(self.reboot_log, encoding='utf-8') as fp:
            reboot = fp.read()
        self.assertEqual(reboot, '/sbin/reboot -f recovery')
        with open(command_file, encoding='utf-8') as fp:
            command = fp.read()
        self.assertMultiLineEqual(command, dedent("""\
            format data
            enable factory_wipe
            """))


class TestDBusProgress(_LiveTesting):
    def test_progress(self):
        self.download_manually()
        touch_build(0, use_config=self.config)
        reactor = SignalCapturingReactor('UpdateAvailableStatus')
        reactor.run(self.iface.CheckForUpdate)
        self.assertEqual(len(reactor.signals), 1)
        # Start the download and watch the progress meters.
        reactor = ProgressRecordingReactor()
        reactor.schedule(self.iface.DownloadUpdate)
        reactor.run()
        # The only progress we can count on is the first and last ones.  All
        # will have an eta of 0, since that value is not calculable right now.
        # The first progress will have percentage 0 and the last will have
        # percentage 100.
        self.assertGreaterEqual(len(reactor.progress), 2)
        percentage, eta = reactor.progress[0]
        self.assertEqual(percentage, 0)
        self.assertEqual(eta, 0)
        percentage, eta = reactor.progress[-1]
        self.assertEqual(percentage, 100)
        self.assertEqual(eta, 0)


class TestDBusPauseResume(_LiveTesting):
    def setUp(self):
        super().setUp()
        # We have to hack the files to be rather large so that the download
        # doesn't complete before we get a chance to pause it.  Of course,
        # this breaks the signatures because we're changing the file contents
        # after the .asc files have been written.  We do have to update the
        # checksums in the index.json file, and then resign the index.
        for path in ('3/4/5.txt', '4/5/6.txt', '5/6/7.txt'):
            full_path = os.path.join(
                SystemImagePlugin.controller.serverdir, path)
            write_bytes(full_path, 750)
        tweak_checksums('')

    def test_pause(self):
        self.download_manually()
        touch_build(0, use_config=self.config)
        reactor = SignalCapturingReactor('UpdateAvailableStatus')
        reactor.run(self.iface.CheckForUpdate)
        self.assertEqual(len(reactor.signals), 1)
        # There must be an update available.
        self.assertTrue(reactor.signals[0].is_available)
        # We're ready to start downloading.  We schedule a pause to happen in
        # a little bit and then ensure that we get the proper signal.
        reactor = PausingReactor(self.iface)
        reactor.schedule(self.iface.DownloadUpdate)
        reactor.run(timeout=15)
        self.assertTrue(reactor.paused)
        # There's a race condition between issuing the PauseDownload() call to
        # u-d-m and it reacting to send us a `paused` signal.  The best we can
        # know is that the pause percentage is in the range (0:100) and that
        # it's greater than the percentage at which we issued the pause.  Even
        # this is partly timing related, so we've hopefully tuned the file
        # size to be big enough to trigger the expected behavior.  There's no
        # other way to control the live u-d-m process.
        self.assertGreater(reactor.percentage, 0)
        self.assertLess(reactor.percentage, 100)
        self.assertGreaterEqual(reactor.percentage, reactor.pause_progress)
        # Now let's resume the download.  Because we intentionally corrupted
        # the downloaded files, we'll get an UpdateFailed signal instead of
        # the successful UpdateDownloaded signal.
        reactor = SignalCapturingReactor('UpdateFailed')
        reactor.run(self.iface.DownloadUpdate, timeout=60)
        self.assertEqual(len(reactor.signals), 1)
        # The error message will include lots of details on the SignatureError
        # that results.  The key thing is that it's 5.txt that is the first
        # file to fail its signature check.
        failure_count, last_error = reactor.signals[0]
        self.assertEqual(failure_count, 1)
        check_next = False
        for line in last_error.splitlines():
            line = line.strip()
            if check_next:
                self.assertEqual(os.path.basename(line), '5.txt')
                break
            if line.startswith('data path:'):
                check_next = True
        else:
            raise AssertionError('Did not find expected error output')

    def test_must_be_downloading_to_pause(self):
        # You get an error string if you try to pause the download but no
        # download is in progress.
        error_message = self.iface.PauseDownload()
        self.assertEqual(error_message, 'not downloading')


class TestDBusUseCache(_LiveTesting):
    # See LP: #1217098

    def test_use_cache(self):
        # We run the D-Bus service once through to download all the relevant
        # files.  Then we kill the service before performing the reboot, and
        # try to do another download.  The second one should only try to
        # download the ancillary files (i.e. channels.json, index.json,
        # keyrings), but not the data files.
        self.download_always()
        touch_build(0, use_config=self.config)
        reactor = SignalCapturingReactor('UpdateAvailableStatus')
        reactor.run(self.iface.CheckForUpdate)
        self.assertEqual(len(reactor.signals), 1)
        # There's one boolean argument to the result.
        signal = reactor.signals[0]
        self.assertTrue(signal.is_available, msg=signal.error_reason)
        self.assertTrue(signal.downloading)
        # Now, wait for the UpdateDownloaded signal.
        reactor = SignalCapturingReactor('UpdateDownloaded')
        reactor.run()
        self.assertEqual(len(reactor.signals), 1)
        config = Configuration(SystemImagePlugin.controller.ini_path)
        self.assertEqual(set(os.listdir(config.updater.cache_partition)),
                         set((
                             '5.txt',
                             '5.txt.asc',
                             '6.txt',
                             '6.txt.asc',
                             '7.txt',
                             '7.txt.asc',
                             'device-signing.tar.xz',
                             'device-signing.tar.xz.asc',
                             'image-master.tar.xz',
                             'image-master.tar.xz.asc',
                             'image-signing.tar.xz',
                             'image-signing.tar.xz.asc',
                             'ubuntu_command',
                             )))
        # To prove that the data files are not downloaded again, let's
        # actually remove them from the server.
        for dirpath, dirnames, filenames in os.walk(
                SystemImagePlugin.controller.serverdir):
            for filename in filenames:
                if filename.endswith('.txt') or filename.endswith('.txt.asc'):
                    os.remove(os.path.join(dirpath, filename))
        # As extra proof, get the mtime in nanoseconds for the .txt and
        # .txt.asc files.
        mtimes = {}
        for filename in os.listdir(config.updater.cache_partition):
            path = os.path.join(config.updater.cache_partition, filename)
            if filename.endswith('.txt') or filename.endswith('.txt.asc'):
                mtimes[filename] = os.stat(path).st_mtime_ns
        # Don't issue the reboot.  Instead, kill the service, which throws away
        # all state, but does not delete the cached files.  Re-establish a new
        # connection.
        terminate_service()
        bus = dbus.SystemBus()
        service = bus.get_object('com.canonical.SystemImage', '/Service')
        self.iface = dbus.Interface(service, 'com.canonical.SystemImage')
        # Now, if we just apply the update, it will succeed, since it knows
        # that the cached files are valid.
        reactor = SignalCapturingReactor('Applied')
        reactor.run(self.iface.ApplyUpdate)
        self.assertEqual(len(reactor.signals), 1)
        self.assertTrue(reactor.signals[0])
        self.assertEqual(set(os.listdir(config.updater.cache_partition)),
                         set((
                             '5.txt',
                             '5.txt.asc',
                             '6.txt',
                             '6.txt.asc',
                             '7.txt',
                             '7.txt.asc',
                             'device-signing.tar.xz',
                             'device-signing.tar.xz.asc',
                             'image-master.tar.xz',
                             'image-master.tar.xz.asc',
                             'image-signing.tar.xz',
                             'image-signing.tar.xz.asc',
                             # This file exists because reboot is mocked out
                             # in the dbus tests to just write to a log file.
                             'reboot.log',
                             'ubuntu_command',
                             )))
        for filename in os.listdir(config.updater.cache_partition):
            path = os.path.join(config.updater.cache_partition, filename)
            if filename.endswith('.txt') or filename.endswith('.txt.asc'):
                self.assertEqual(mtimes[filename], os.stat(path).st_mtime_ns)
        # Make sure the ubuntu_command file has the full update.
        path = os.path.join(config.updater.cache_partition, 'ubuntu_command')
        with open(path, 'r', encoding='utf-8') as fp:
            command = fp.read()
        self.assertMultiLineEqual(command, """\
load_keyring image-master.tar.xz image-master.tar.xz.asc
load_keyring image-signing.tar.xz image-signing.tar.xz.asc
load_keyring device-signing.tar.xz device-signing.tar.xz.asc
format system
mount system
update 6.txt 6.txt.asc
update 7.txt 7.txt.asc
update 5.txt 5.txt.asc
unmount system
""")


class TestDBusMultipleChecksInFlight(_LiveTesting):
    def test_multiple_check_for_updates(self):
        # Log analysis of LP: #1277589 appears to show the following scenario,
        # reproduced in this test case:
        #
        # * Automatic updates are enabled.
        # * No image signing or image master keys are present.
        # * A full update is checked.
        #   - A new image master key and image signing key is downloaded.
        #   - Update is available
        #
        # Start by creating some big files which will take a while to
        # download.
        def write_callback(dst):
            # Write a 100 MiB sized file.
            write_bytes(dst, 100)
        self._prepare_index('dbus.index_04.json', write_callback)
        timestamp = int(datetime(2022, 8, 1, 10, 11, 12).timestamp())
        touch_build(0, timestamp, self.config)
        # Create a reactor that will exit when the UpdateDownloaded signal is
        # received.  We're going to issue a CheckForUpdate with automatic
        # updates enabled.  As soon as we receive the UpdateAvailableStatus
        # signal, we'll immediately issue *another* CheckForUpdate, which
        # should run while the auto-download is working.
        #
        # As per LP: #1284217, we will get a second UpdateAvailableStatus
        # signal, since the status is available even while the original
        # request is being downloaded.
        reactor = DoubleCheckingReactor(self.iface)
        reactor.run()
        # We need to have received at least 2 signals, but due to timing
        # issues it could possibly be more.
        self.assertGreater(len(reactor.uas_signals), 1)
        # All received signals should have the same information.
        for signal in reactor.uas_signals:
            self.assertTrue(signal.is_available)
            self.assertTrue(signal.downloading)
            self.assertEqual(signal.available_version, '1600')
            self.assertEqual(signal.update_size, 314572800)
            self.assertEqual(signal.last_update_date, '2022-08-01 10:11:12')
            self.assertEqual(signal.error_reason, '')

    def test_multiple_check_for_updates_with_manual_downloading(self):
        # Log analysis of LP: #1287919 (a refinement of LP: #1277589 with
        # manual downloading enabled) shows that it's possible to enter the
        # checking phase while a download of the data files is still running.
        # When manually downloading, this will start another check, and as
        # part of that check, the blacklist and other files will be deleted
        # (in anticipation of them being re-downloaded).  When the data files
        # are downloaded, the state machine that just did the data download
        # may find its files deleted out from underneath it by the state
        # machine doing the checking.
        self.download_manually()
        # Start by creating some big files which will take a while to
        # download.
        def write_callback(dst):
            # Write a 100 MiB sized file.
            write_bytes(dst, 100)
        self._prepare_index('dbus.index_04.json', write_callback)
        touch_build(0, use_config=self.config)
        # Create a reactor that implements the following test plan:
        # * Set the device to download manually.
        # * Flash to an older revision
        # * Open System Settings and wait for it to say Updates available
        # * Click on About this phone
        # * Click on Check for Update and wait for it to say Install 1 update
        # * Click on Install 1 update and while the files are downloading,
        #   swipe up from the bottom and click Back
        # * Click on Check for Update again
        # * Wait for the Update System overlay to come up, and then install
        #   the update, and reboot
        reactor = ManualUpdateReactor(self.iface)
        reactor.run()
        self.assertTrue(reactor.applied)

    def test_schedule_lots_of_checks(self):
        # There is a checking lock in the D-Bus layer.  If that lock cannot be
        # acquired *and* the results of a previous check have already been
        # cached, then the cached results are returned.
        self.download_manually()
        reactor = SignalCapturingReactor('UpdateAvailableStatus')
        reactor.run(self.iface.CheckForUpdate)
        # At this point, we now have a cached update status.  Although this is
        # timing dependent, schedule two more CheckForUpdates right after each
        # other.  The second one should get caught by the checking lock.
        reactor = DoubleFiringReactor(self.iface)
        reactor.run()
        self.assertEqual(reactor.uas_signals[0], reactor.uas_signals[1])


from systemimage.testing.controller import USING_PYCURL

@unittest.skipIf(os.getuid() == 0, 'Test cannot succeed when run as root')
@unittest.skipUnless(USING_PYCURL, 'LP: #1411866')
class TestDBusCheckForUpdateToUnwritablePartition(_LiveTesting):
    @classmethod
    def setUpClass(cls):
        super().setUpClass()
        # Put cache_partition in an unwritable directory.
        config = Configuration(SystemImagePlugin.controller.ini_path)
        cache_partition = config.updater.cache_partition
        cls.bad_path = Path(cache_partition) / 'unwritable'
        cls.bad_path.mkdir(mode=0, parents=True)
        # Write a .ini file to override the cache partition.
        cls.override = os.path.join(config.config_d, '10_override.ini')
        with open(cls.override, 'w', encoding='utf-8') as fp:
            print("""\
[updater]
cache_partition: {}
""".format(cls.bad_path), file=fp)

    @classmethod
    def tearDownClass(cls):
        safe_remove(cls.override)
        shutil.rmtree(str(cls.bad_path))
        super().tearDownClass()

    def setUp(self):
        # wait_for_service() must be called befor the upcall to setUp(),
        # otherwise self will have an iface attribute pointing to a defunct
        # proxy.
        wait_for_service(restart=True)
        super().setUp()

    def tearDown(self):
        self.bad_path.chmod(0o777)
        super().tearDown()

    def test_check_for_update_error(self):
        # CheckForUpdate sees an error, in this case because the destination
        # directory for downloads is not writable.  We'll get an
        # UpdateAvailableStatus with an error string.
        reactor = SignalCapturingReactor('UpdateAvailableStatus')
        reactor.run(self.iface.CheckForUpdate)
        self.assertEqual(len(reactor.signals), 1)
        self.assertIn('Permission denied', reactor.signals[0].error_reason)


class TestDBusCheckForUpdateWithBrokenIndex(_LiveTesting):
    def test_bad_index_file_crashes_hash(self):
        # LP: #1222910.  A broken index.json file contained an image with type
        # == 'delta' but no base field.  This breaks the hash calculation of
        # that image and causes the check-for-update to fail.
        self._prepare_index('dbus.index_05.json')
        reactor = SignalCapturingReactor('UpdateAvailableStatus')
        reactor.run(self.iface.CheckForUpdate)
        self.assertEqual(len(reactor.signals), 1)
        self.assertEqual(
            reactor.signals[0].error_reason,
            "'Image' object has no attribute 'base'")


class TestDBusMockCrashers(_TestBase):
    """Tests error handling in methods and signals."""

    mode = 'crasher'

    def reset_service(self):
        # No-op this so we don't get the tear down .Reset() call messing with
        # our expected results.
        pass

    def test_method_good_path(self):
        # This tests a wrapped method that does not traceback.
        process = find_dbus_process(SystemImagePlugin.controller.ini_path)
        self.iface.Okay()
        self.assertTrue(process.is_running())

    def test_method_crasher(self):
        # When this method tracebacks, a log will be written and the process
        # exited.  There's no good way to test that the log was written, but
        # it's easy to test that the process exits.
        process = find_dbus_process(SystemImagePlugin.controller.ini_path)
        with suppress(DBusException):
            self.iface.Crash()
        process.wait(5)
        self.assertFalse(process.is_running())

    def test_signal_crasher(self):
        # Here, it's the signal that tracebacks.
        reactor = SignalCapturingReactor('SignalCrash')
        process = find_dbus_process(SystemImagePlugin.controller.ini_path)
        def safe_run():
            with suppress(DBusException):
                self.iface.CrashSignal()
        reactor.run(safe_run, timeout=5)
        # The signal never made it.
        self.assertEqual(len(reactor.signals), 0)
        process.wait(5)
        self.assertFalse(process.is_running())

    def test_crash_after_signal(self):
        # Here, the method tracebacks, but not until after it sends the
        # signal, which we should still receive.
        reactor = SignalCapturingReactor('SignalOkay')
        process = find_dbus_process(SystemImagePlugin.controller.ini_path)
        def safe_run():
            with suppress(DBusException):
                self.iface.CrashAfterSignal()
        reactor.run(safe_run, timeout=15)
        # The signal made it.
        self.assertEqual(len(reactor.signals), 1)
        # But the process didn't.
        process.wait(5)
        self.assertFalse(process.is_running())


class TestDBusMiscellaneous(_LiveTesting):
    """Various other random tests to improve coverage."""

    def test_lone_cancel(self):
        # Canceling an update while none is in progress will trigger an
        # ignored exception when the checking lock, which is not acquired, is
        # attempted to be released.  That's fine.  Note too that since no
        # download is in progress, *no* UpdateFailed signal will be received.
        reactor = SignalCapturingReactor('UpdateFailed')
        reactor.run(self.iface.CancelUpdate, timeout=5)
        self.assertEqual(len(reactor.signals), 0)

    def test_cancel_while_downloading(self):
        # Wait until we're actually downloading data files, then cancel the
        # update.  This tests another code coverage path.
        self.download_always()
        reactor = MiscellaneousCancelingReactor(self.iface)
        reactor.schedule(self.iface.CheckForUpdate)
        reactor.run()
        self.assertEqual(len(reactor.update_failures), 1)
        failure = reactor.update_failures[0]
        # Failure count.
        self.assertEqual(failure[0], 1)
        self.assertEqual(failure[1], 'Canceled')<|MERGE_RESOLUTION|>--- conflicted
+++ resolved
@@ -56,10 +56,7 @@
 from dbus.exceptions import DBusException
 from functools import partial
 from pathlib import Path
-<<<<<<< HEAD
-=======
 from textwrap import dedent
->>>>>>> a9637367
 from systemimage.config import Configuration
 from systemimage.helpers import MiB, safe_remove
 from systemimage.reactor import Reactor
@@ -71,21 +68,16 @@
 from systemimage.testing.nose import SystemImagePlugin
 
 
-<<<<<<< HEAD
-=======
 # Precomputed SHA256 hash for 750MiB of b'x'.
 HASH750 = '5fdddb486eeb1aa4dbdada48424418fce5f753844544b6970e4a25879d6d6f52'
 
 
->>>>>>> a9637367
 # Use a namedtuple for more convenient argument unpacking.
 UASRecord = namedtuple('UASRecord',
     'is_available downloading available_version update_size '
     'last_update_date error_reason')
 
 
-<<<<<<< HEAD
-=======
 def tweak_checksums(checksum):
     index_path = os.path.join(
         SystemImagePlugin.controller.serverdir,
@@ -99,7 +91,6 @@
     sign(index_path, 'device-signing.gpg')
 
 
->>>>>>> a9637367
 class SignalCapturingReactor(Reactor):
     def __init__(self, *signals):
         super().__init__(dbus.SystemBus())
@@ -661,8 +652,6 @@
         self.assertEqual(failure_count, 1)
         # Don't count on a specific error message.
         self.assertEqual(last_reason[:25], 'DuplicateDestinationError')
-<<<<<<< HEAD
-=======
 
 
 class TestDBusDownloadBigFiles(_LiveTesting):
@@ -695,7 +684,6 @@
 update 5.txt 5.txt.asc
 unmount system
 """)
->>>>>>> a9637367
 
 
 class TestDBusApply(_LiveTesting):
@@ -1568,33 +1556,6 @@
         # December 31st?  Let's at least make sure it has a sane format.
         self.assertRegex(response['last_check_date'], '2055-08-01 21:12:01')
         self.assertEqual(response['target_build_number'], '1600')
-<<<<<<< HEAD
-
-    def test_information_no_update_available(self):
-        # .Information() where we know that no update is available, gives us a
-        # target build number equal to the current build number.
-        self._touch_build(1701)
-        reactor = SignalCapturingReactor('UpdateAvailableStatus')
-        reactor.run(self.iface.CheckForUpdate)
-        signal = reactor.signals[0]
-        self.assertEqual(signal.available_version, '')
-        response = self.iface.Information()
-        self.assertEqual(response['target_build_number'], '1701')
-
-    def test_information_workflow(self):
-        # At first, .Information() won't know whether there is an update
-        # available or not.  Then we check, and it tells us there is one.
-        self._touch_build(45)
-        response = self.iface.Information()
-        self.assertEqual(response['target_build_number'], '-1')
-        reactor = SignalCapturingReactor('UpdateAvailableStatus')
-        reactor.run(self.iface.CheckForUpdate)
-        signal = reactor.signals[0]
-        self.assertEqual(signal.available_version, '1600')
-        response = self.iface.Information()
-        self.assertEqual(response['target_build_number'], '1600')
-=======
->>>>>>> a9637367
 
     def test_information_no_update_available(self):
         # .Information() where we know that no update is available, gives us a
